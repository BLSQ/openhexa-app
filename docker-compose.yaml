version: "3.8"

# Defines a service that can be reused multiple times later
x-app: &default-app
    build: .
    volumes:
      - .:/code
    environment:
      - DEBUG=true
      - ENABLE_GRAPHQL=true
      - SESSION_COOKIE_SECURE=false
      - CSRF_COOKIE_SECURE=false
      - SECURE_SSL_REDIRECT=false
      - ALLOWED_HOSTS=*
      - DATABASE_HOST=db
      - DATABASE_PORT=5432
      - DATABASE_NAME=hexa-app
      - DATABASE_USER=hexa-app
      - DATABASE_PASSWORD=hexa-app
      - SECRET_KEY='))dodw9%n)7q86l-q1by4e-2z#vonph50!%ep7_je)_=x0m2v-'
      - ENCRYPTION_KEY='oT7DKt8zf0vsnbBcJ0R36SHkBzbjF2agFIK3hSAVvko='
<<<<<<< HEAD
      - ACCESSMOD_S3_BUCKET_NAME=hexa-demo-accessmod
=======
      # - DEBUG_LOGGING=true
>>>>>>> f0b0dd4f

services:
  db:
    image: postgres:12.5
    environment:
      - POSTGRES_DB=hexa-app
      - POSTGRES_USER=hexa-app
      - POSTGRES_PASSWORD=hexa-app
    ports:
      - 5432:5432

  app:
    # Inherit from the block defined on top and override some fields
    <<: *default-app
    command: "manage runserver 0:8000"
    restart: unless-stopped
    ports:
      - "8000:8000"
    depends_on:
      - db
      - tailwind

  tailwind:
    # Inherit from the block defined on top and override some fields
    <<: *default-app
    command: "tailwind"
    restart: unless-stopped
    # Without tty, no stdin, and tailwind watcher aborts
    # https://github.com/tailwindlabs/tailwindcss/issues/5324
    tty: true
    ports:
      - "8383:8383"<|MERGE_RESOLUTION|>--- conflicted
+++ resolved
@@ -19,11 +19,8 @@
       - DATABASE_PASSWORD=hexa-app
       - SECRET_KEY='))dodw9%n)7q86l-q1by4e-2z#vonph50!%ep7_je)_=x0m2v-'
       - ENCRYPTION_KEY='oT7DKt8zf0vsnbBcJ0R36SHkBzbjF2agFIK3hSAVvko='
-<<<<<<< HEAD
       - ACCESSMOD_S3_BUCKET_NAME=hexa-demo-accessmod
-=======
       # - DEBUG_LOGGING=true
->>>>>>> f0b0dd4f
 
 services:
   db:
