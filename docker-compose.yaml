version: "3.8"

# Defines a service that can be reused multiple times later
x-app: &default-app
    build: .
<<<<<<< HEAD
=======
    restart: unless-stopped
    command: [ "wait-for-it", "db:5432", "--", "python", "manage.py", "runserver", "0:8000" ]
>>>>>>> 2f7c85f4
    volumes:
      - .:/code
    environment:
      - DEBUG=true
      - SESSION_COOKIE_SECURE=false
      - CSRF_COOKIE_SECURE=false
      - SECURE_SSL_REDIRECT=false
      - ALLOWED_HOSTS=*
      - DATABASE_HOST=db
      - DATABASE_PORT=5432
      - DATABASE_NAME=hexa-app
      - DATABASE_USER=hexa-app
      - DATABASE_PASSWORD=hexa-app
      - SECRET_KEY='))dodw9%n)7q86l-q1by4e-2z#vonph50!%ep7_je)_=x0m2v-'
      - ENCRYPTION_KEY='oT7DKt8zf0vsnbBcJ0R36SHkBzbjF2agFIK3hSAVvko='


services:
  db:
    image: postgres:12.5
    environment:
      - POSTGRES_DB=hexa-app
      - POSTGRES_USER=hexa-app
      - POSTGRES_PASSWORD=hexa-app
    ports:
      - 5432:5432

  app:
    # Inherit from the block defined on top and override some fields
    <<: *default-app
    command: [ "wait-for-it", "db:5432", "--", "python", "manage.py", "runserver", "0:8000" ]
    ports:
      - "8000:8000"
    depends_on:
      - db

  tailwind:
    # Inherit from the block defined on top and override some fields
    <<: *default-app
    command: "manage tailwind start"
    ports:
      - "8383:8383"<|MERGE_RESOLUTION|>--- conflicted
+++ resolved
@@ -3,11 +3,6 @@
 # Defines a service that can be reused multiple times later
 x-app: &default-app
     build: .
-<<<<<<< HEAD
-=======
-    restart: unless-stopped
-    command: [ "wait-for-it", "db:5432", "--", "python", "manage.py", "runserver", "0:8000" ]
->>>>>>> 2f7c85f4
     volumes:
       - .:/code
     environment:
@@ -39,6 +34,7 @@
     # Inherit from the block defined on top and override some fields
     <<: *default-app
     command: [ "wait-for-it", "db:5432", "--", "python", "manage.py", "runserver", "0:8000" ]
+    restart: unless-stopped
     ports:
       - "8000:8000"
     depends_on:
