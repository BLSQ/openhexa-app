--- conflicted
+++ resolved
@@ -20,12 +20,8 @@
       - CORS_ALLOWED_ORIGINS=http://localhost:3000
       - GCS_TOKEN_LIFETIME=3600
       - ACCESSMOD_BUCKET_NAME=s3://hexa-demo-accessmod
-<<<<<<< HEAD
-      - ACCESSMOD_MANAGE_REQUESTS_URL=http://localhost:8000/admin/connector_accessmod/accessrequest/
-=======
       - ACCESSMOD_MANAGE_REQUESTS_URL=http://localhost:3000/admin/access-requests
       - ACCESSMOD_SET_PASSWORD_URL=http://localhost:3000/account/set-password
->>>>>>> 8603bc73
       # The following variables are optional and can be set in your local .env file for testing purposes
       - DEBUG_LOGGING
       - DEBUG_TOOLBAR
