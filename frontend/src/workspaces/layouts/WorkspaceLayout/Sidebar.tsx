--- conflicted
+++ resolved
@@ -169,7 +169,7 @@
   return (
     <div className={clsx("relative z-20 flex h-full flex-col", className)}>
       <div className="flex h-full grow flex-col border-r border-gray-200 bg-gray-800">
-<<<<<<< HEAD
+        <SpotlightSearch isSidebarOpen={isSidebarOpen} isMac={getIsMac()} />
         {workspace.organization && (
           <NavItem
             className="h-16"
@@ -183,12 +183,6 @@
             compact={!isSidebarOpen}
           />
         )}
-        {searchFeatureEnabled && (
-          <SpotlightSearch isSidebarOpen={isSidebarOpen} isMac={getIsMac()} />
-        )}
-=======
-        <SpotlightSearch isSidebarOpen={isSidebarOpen} isMac={getIsMac()} />
->>>>>>> 626d3904
         <SidebarMenu compact={!isSidebarOpen} workspace={workspace} />
 
         <div className="mt-5 flex grow flex-col">
