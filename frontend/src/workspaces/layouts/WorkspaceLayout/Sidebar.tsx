--- conflicted
+++ resolved
@@ -84,11 +84,7 @@
   const { workspace, className } = props;
   const { t } = useTranslation();
   const { isSidebarOpen, setSidebarOpen } = useContext(LayoutContext);
-<<<<<<< HEAD
-  const [webappsFeatureEnabled] = useFeature("webapps");
   const [searchFeatureEnabled] = useFeature("search");
-=======
->>>>>>> 0a4e3a52
 
   const router = useRouter();
 
