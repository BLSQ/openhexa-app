import { gql } from "@apollo/client";
import clsx from "clsx";
import Card from "core/components/Card";
import { useTranslation } from "next-i18next";
import {
  TemplateCard_TemplateFragment,
  TemplateCard_WorkspaceFragment,
} from "./TemplateCard.generated";
import Tooltip from "core/components/Tooltip";
import { DateTime } from "luxon";
import UserAvatar from "identity/features/UserAvatar";
import React from "react";
import Button from "core/components/Button";
import router from "next/router";
import User from "core/features/User";
import { stripMarkdown } from "core/helpers";
import PipelineMetadataDisplay from "pipelines/features/PipelineMetadataDisplay";
import TemplateBadge from "pipelines/features/TemplateBadge";

interface TemplateCardProps {
  workspace: TemplateCard_WorkspaceFragment;
  template: TemplateCard_TemplateFragment;
  onCreate?: () => void;
}

const TemplateCard = ({ template, workspace, onCreate }: TemplateCardProps) => {
  const { t } = useTranslation();
  return (
    <Card
      href={{
        pathname: `/workspaces/[workspaceSlug]/templates/[templateCode]`,
        query: { workspaceSlug: workspace.slug, templateCode: template.code },
      }}
      title={
        <div className="flex justify-between items-start">
          <span className="max-w-[80%]">{template.name}</span>
          <TemplateBadge publisher={template.publisher} size="sm" />
        </div>
      }
    >
      <Card.Content
        className="space-y-4 min-h-20 min-w-20"
        title={template.description ?? ""}
      >
        <div className={clsx("line-clamp-3")}>
          {stripMarkdown(template.description ?? "")}
        </div>
        <div className="flex items-center justify-between">
          <PipelineMetadataDisplay metadata={template} size="sm" />
          {template.pipelinesCount !== undefined && (
            <div className="text-xs text-gray-500 flex items-center gap-1">
              <span className="font-medium">{template.pipelinesCount}</span>
              <span>{template.pipelinesCount === 1 ? t("pipeline") : t("pipelines")}</span>
            </div>
          )}
        </div>
        {template.currentVersion?.user && (
          <div className="flex justify-end">
            <Tooltip
              label={t("Last version uploaded on {{date}} by {{name}}", {
                date: DateTime.fromISO(
                  template.currentVersion.createdAt,
                ).toLocaleString(DateTime.DATE_FULL),
                name: template.currentVersion.user.displayName,
              })}
            >
              <UserAvatar user={template.currentVersion.user} size="sm" />
            </Tooltip>
          </div>
        )}
      </Card.Content>
      <Card.Actions>
        <Button
          variant="secondary"
          size="md"
          onClick={(event) => {
            event.preventDefault();
            onCreate?.();
          }}
        >
          {t("Create pipeline")}
        </Button>
        <Button
          variant="secondary"
          size="md"
          onClick={(event) => {
            event.preventDefault();
            router.push(
              `/workspaces/${workspace.slug}/templates/${template.code}`,
            );
          }}
        >
          {t("Details")}
        </Button>
      </Card.Actions>
    </Card>
  );
};

TemplateCard.fragments = {
  template: gql`
    fragment TemplateCard_template on PipelineTemplate {
      id
      code
      name
      description
<<<<<<< HEAD
      publisher
=======
      pipelinesCount
>>>>>>> 8c5abf93
      ...PipelineMetadataDisplay_template
      currentVersion {
        id
        createdAt
        user {
          ...User_user
        }
      }
    }
    ${User.fragments.user}
    ${PipelineMetadataDisplay.fragments.template}
  `,
  workspace: gql`
    fragment TemplateCard_workspace on Workspace {
      slug
    }
  `,
};

export default TemplateCard;<|MERGE_RESOLUTION|>--- conflicted
+++ resolved
@@ -104,11 +104,8 @@
       code
       name
       description
-<<<<<<< HEAD
       publisher
-=======
       pipelinesCount
->>>>>>> 8c5abf93
       ...PipelineMetadataDisplay_template
       currentVersion {
         id
