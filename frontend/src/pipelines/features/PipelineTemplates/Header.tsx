import React from "react";
import SearchInput from "core/features/SearchInput";
import Listbox from "core/components/Listbox";
import ViewToggleButton from "core/components/ViewToggleButton";
import Popover from "core/components/Popover";
import Checkbox from "core/components/forms/Checkbox";
import { PipelineFunctionalType } from "graphql/types";
import { formatPipelineFunctionalType } from "workspaces/helpers/pipelines";
import { useTranslation } from "next-i18next";
import { TagIcon, XMarkIcon } from "@heroicons/react/24/outline";
import Badge from "core/components/Badge";
import { TemplateSortOption } from "pipelines/config/sorting";

type Filter = {
  workspaceFilter: any;
  setWorkspaceFilter: (filter: any) => void;
  workspaceFilterOptions: any[];
};

type HeaderProps = {
  searchQuery: string;
  setSearchQuery: (query: string) => void;
  filter?: Filter;
  view: "grid" | "card";
  setView: (view: "grid" | "card") => void;
  showCard?: boolean;
  functionalTypeFilter?: PipelineFunctionalType | null;
  setFunctionalTypeFilter?: (filter: PipelineFunctionalType | null) => void;
  tagsFilter?: string[];
  setTagsFilter?: (tags: string[]) => void;
  templateTags?: string[];
  pipelineTags?: string[];
<<<<<<< HEAD
  publisherFilter?: any;
  setPublisherFilter?: (filter: any) => void;
  publisherFilterOptions?: any[];
=======
  sortOrder?: TemplateSortOption;
  setSortOrder?: (option: TemplateSortOption) => void;
  sortOptions?: TemplateSortOption[];
>>>>>>> 8c5abf93
};

const Header = ({
  searchQuery,
  setSearchQuery,
  filter,
  view,
  setView,
  showCard,
  functionalTypeFilter,
  setFunctionalTypeFilter,
  tagsFilter,
  setTagsFilter,
  templateTags,
  pipelineTags,
<<<<<<< HEAD
  publisherFilter,
  setPublisherFilter,
  publisherFilterOptions,
=======
  sortOrder,
  setSortOrder,
  sortOptions,
>>>>>>> 8c5abf93
}: HeaderProps) => {
  const { t } = useTranslation();

  const tags = templateTags || pipelineTags || [];

  const functionalTypeOptions = [
    { value: null, label: t("All types") },
    ...Object.values(PipelineFunctionalType).map(type => ({
      value: type,
      label: formatPipelineFunctionalType(type)
    }))
  ];

  return (
    <div className={"my-5 flex justify-between"}>
      <div className="flex gap-3">
        <SearchInput
          onSubmit={(event) => event.preventDefault()}
          value={searchQuery}
          onChange={(event) => setSearchQuery(event.target.value ?? "")}
          className="shadow-xs border-gray-50 w-96"
        />
        {setTagsFilter && tags && tags.length > 0 && (
          <Popover
            trigger={
              <div className="flex items-center gap-2 px-3 py-2 border border-gray-300 rounded-md hover:bg-gray-50 cursor-pointer">
                <TagIcon className="w-4 h-4 text-gray-600" />
                <span className="text-sm text-gray-700">{t("Tags")}</span>
                {tagsFilter && tagsFilter.length > 0 && (
                  <Badge className="bg-purple-100 text-purple-700 ring-purple-400/20">
                    {tagsFilter.length}
                  </Badge>
                )}
              </div>
            }
            placement="bottom-start"
          >
            <div className="w-64 max-h-80 overflow-y-auto">
              <div className="flex items-center justify-between mb-3">
                <h3 className="text-sm font-semibold text-gray-900">{t("Filter by tags")}</h3>
                {tagsFilter && tagsFilter.length > 0 && (
                  <button
                    onClick={() => setTagsFilter([])}
                    className="text-xs text-gray-500 hover:text-gray-700 flex items-center gap-1"
                  >
                    <XMarkIcon className="w-3 h-3" />
                    {t("Clear")}
                  </button>
                )}
              </div>
              <div className="space-y-2">
                {tags.map((tag) => {
                  const handleToggle = () => {
                    const isSelected = tagsFilter?.includes(tag) || false;
                    if (isSelected) {
                      setTagsFilter((tagsFilter || []).filter((t) => t !== tag));
                    } else {
                      setTagsFilter([...(tagsFilter || []), tag]);
                    }
                  };

                  return (
                    <div
                      key={tag}
                      className="flex items-center gap-2 cursor-pointer hover:bg-gray-50 p-1 rounded"
                      onClick={handleToggle}
                    >
                      <Checkbox
                        checked={tagsFilter?.includes(tag) || false}
                        onChange={handleToggle}
                      />
                      <span className="text-sm text-gray-700">{tag}</span>
                    </div>
                  );
                })}
              </div>
            </div>
          </Popover>
        )}
        {setFunctionalTypeFilter && (
          <Listbox
            value={functionalTypeOptions.find(opt => opt.value === functionalTypeFilter)}
            onChange={(option) => setFunctionalTypeFilter(option?.value || null)}
            options={functionalTypeOptions}
            by="value"
            getOptionLabel={(option) => option.label}
            className={"min-w-48"}
          />
        )}
<<<<<<< HEAD
        {setPublisherFilter && publisherFilterOptions && (
          <Listbox
            value={publisherFilter}
            onChange={setPublisherFilter}
            options={publisherFilterOptions}
            by="id"
            getOptionLabel={(option) => option.label}
            className={"min-w-40"}
=======
        {sortOrder && setSortOrder && sortOptions && (
          <Listbox
            value={sortOrder}
            onChange={setSortOrder}
            options={sortOptions}
            by="value"
            getOptionLabel={(option) => option.label}
            className={"min-w-56"}
>>>>>>> 8c5abf93
          />
        )}
      </div>

      <div className={"flex gap-5"}>
        {filter && (
          <Listbox
            value={filter.workspaceFilter}
            onChange={filter.setWorkspaceFilter}
            options={filter.workspaceFilterOptions}
            by="id"
            getOptionLabel={(option) => option.label}
            className={"min-w-72"}
          />
        )}
        {showCard && <ViewToggleButton view={view} setView={setView} />}
      </div>
    </div>
  );
};

export default Header;<|MERGE_RESOLUTION|>--- conflicted
+++ resolved
@@ -30,15 +30,9 @@
   setTagsFilter?: (tags: string[]) => void;
   templateTags?: string[];
   pipelineTags?: string[];
-<<<<<<< HEAD
-  publisherFilter?: any;
-  setPublisherFilter?: (filter: any) => void;
-  publisherFilterOptions?: any[];
-=======
   sortOrder?: TemplateSortOption;
   setSortOrder?: (option: TemplateSortOption) => void;
   sortOptions?: TemplateSortOption[];
->>>>>>> 8c5abf93
 };
 
 const Header = ({
@@ -54,15 +48,9 @@
   setTagsFilter,
   templateTags,
   pipelineTags,
-<<<<<<< HEAD
-  publisherFilter,
-  setPublisherFilter,
-  publisherFilterOptions,
-=======
   sortOrder,
   setSortOrder,
   sortOptions,
->>>>>>> 8c5abf93
 }: HeaderProps) => {
   const { t } = useTranslation();
 
@@ -152,16 +140,6 @@
             className={"min-w-48"}
           />
         )}
-<<<<<<< HEAD
-        {setPublisherFilter && publisherFilterOptions && (
-          <Listbox
-            value={publisherFilter}
-            onChange={setPublisherFilter}
-            options={publisherFilterOptions}
-            by="id"
-            getOptionLabel={(option) => option.label}
-            className={"min-w-40"}
-=======
         {sortOrder && setSortOrder && sortOptions && (
           <Listbox
             value={sortOrder}
@@ -170,7 +148,6 @@
             by="value"
             getOptionLabel={(option) => option.label}
             className={"min-w-56"}
->>>>>>> 8c5abf93
           />
         )}
       </div>
