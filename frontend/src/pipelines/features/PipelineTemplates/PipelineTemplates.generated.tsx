import * as Types from '../../../graphql/types';

import { gql } from '@apollo/client';
import { User_UserFragmentDoc } from '../../../core/features/User/User.generated';
import * as Apollo from '@apollo/client';
const defaultOptions = {} as const;
export type GetPipelineTemplatesQueryVariables = Types.Exact<{
  page: Types.Scalars['Int']['input'];
  perPage: Types.Scalars['Int']['input'];
  search?: Types.InputMaybe<Types.Scalars['String']['input']>;
  currentWorkspaceSlug: Types.Scalars['String']['input'];
  workspaceSlug?: Types.InputMaybe<Types.Scalars['String']['input']>;
  tags?: Types.InputMaybe<Array<Types.Scalars['String']['input']> | Types.Scalars['String']['input']>;
  functionalType?: Types.InputMaybe<Types.PipelineFunctionalType>;
<<<<<<< HEAD
  publisher?: Types.InputMaybe<Types.Scalars['String']['input']>;
}>;


export type GetPipelineTemplatesQuery = { __typename?: 'Query', workspace?: { __typename?: 'Workspace', slug: string, pipelineTemplateTags: Array<string> } | null, pipelineTemplates: { __typename?: 'PipelineTemplatePage', pageNumber: number, totalPages: number, totalItems: number, items: Array<{ __typename?: 'PipelineTemplate', id: string, description?: string | null, code: string, name: string, functionalType?: Types.PipelineFunctionalType | null, publisher?: string | null, tags: Array<{ __typename?: 'Tag', id: string, name: string }>, permissions: { __typename?: 'PipelineTemplatePermissions', delete: boolean }, workspace?: { __typename?: 'Workspace', slug: string, name: string, organization?: { __typename?: 'Organization', name: string } | null } | null, currentVersion?: { __typename?: 'PipelineTemplateVersion', id: string, versionNumber: number, createdAt: any, user?: { __typename?: 'User', id: string, email: string, displayName: string, avatar: { __typename?: 'Avatar', initials: string, color: string } } | null, template: { __typename?: 'PipelineTemplate', sourcePipeline?: { __typename?: 'Pipeline', name?: string | null } | null } } | null }> } };
=======
  orderBy?: Types.InputMaybe<Types.PipelineTemplateOrderBy>;
}>;


export type GetPipelineTemplatesQuery = { __typename?: 'Query', workspace?: { __typename?: 'Workspace', slug: string, pipelineTemplateTags: Array<string> } | null, pipelineTemplates: { __typename?: 'PipelineTemplatePage', pageNumber: number, totalPages: number, totalItems: number, items: Array<{ __typename?: 'PipelineTemplate', id: string, description?: string | null, code: string, name: string, functionalType?: Types.PipelineFunctionalType | null, pipelinesCount: number, tags: Array<{ __typename?: 'Tag', id: string, name: string }>, permissions: { __typename?: 'PipelineTemplatePermissions', delete: boolean }, workspace?: { __typename?: 'Workspace', slug: string, name: string } | null, currentVersion?: { __typename?: 'PipelineTemplateVersion', id: string, versionNumber: number, createdAt: any, user?: { __typename?: 'User', id: string, email: string, displayName: string, avatar: { __typename?: 'Avatar', initials: string, color: string } } | null, template: { __typename?: 'PipelineTemplate', sourcePipeline?: { __typename?: 'Pipeline', name?: string | null } | null } } | null }> } };
>>>>>>> 8c5abf93

export type PipelineTemplates_WorkspaceFragment = { __typename?: 'Workspace', slug: string };

export const PipelineTemplates_WorkspaceFragmentDoc = gql`
    fragment PipelineTemplates_workspace on Workspace {
  slug
}
    `;
export const GetPipelineTemplatesDocument = gql`
<<<<<<< HEAD
    query GetPipelineTemplates($page: Int!, $perPage: Int!, $search: String, $currentWorkspaceSlug: String!, $workspaceSlug: String, $tags: [String!], $functionalType: PipelineFunctionalType, $publisher: String) {
=======
    query GetPipelineTemplates($page: Int!, $perPage: Int!, $search: String, $currentWorkspaceSlug: String!, $workspaceSlug: String, $tags: [String!], $functionalType: PipelineFunctionalType, $orderBy: PipelineTemplateOrderBy) {
>>>>>>> 8c5abf93
  workspace(slug: $currentWorkspaceSlug) {
    slug
    pipelineTemplateTags
  }
  pipelineTemplates(
    page: $page
    perPage: $perPage
    search: $search
    workspaceSlug: $workspaceSlug
    tags: $tags
    functionalType: $functionalType
<<<<<<< HEAD
    publisher: $publisher
=======
    orderBy: $orderBy
>>>>>>> 8c5abf93
  ) {
    pageNumber
    totalPages
    totalItems
    items {
      id
      description
      code
      name
      functionalType
<<<<<<< HEAD
      publisher
=======
      pipelinesCount
>>>>>>> 8c5abf93
      tags {
        id
        name
      }
      permissions {
        delete
      }
      workspace {
        slug
        name
        organization {
          name
        }
      }
      currentVersion {
        id
        versionNumber
        createdAt
        user {
          ...User_user
        }
        template {
          sourcePipeline {
            name
          }
        }
      }
    }
  }
}
    ${User_UserFragmentDoc}`;

/**
 * __useGetPipelineTemplatesQuery__
 *
 * To run a query within a React component, call `useGetPipelineTemplatesQuery` and pass it any options that fit your needs.
 * When your component renders, `useGetPipelineTemplatesQuery` returns an object from Apollo Client that contains loading, error, and data properties
 * you can use to render your UI.
 *
 * @param baseOptions options that will be passed into the query, supported options are listed on: https://www.apollographql.com/docs/react/api/react-hooks/#options;
 *
 * @example
 * const { data, loading, error } = useGetPipelineTemplatesQuery({
 *   variables: {
 *      page: // value for 'page'
 *      perPage: // value for 'perPage'
 *      search: // value for 'search'
 *      currentWorkspaceSlug: // value for 'currentWorkspaceSlug'
 *      workspaceSlug: // value for 'workspaceSlug'
 *      tags: // value for 'tags'
 *      functionalType: // value for 'functionalType'
<<<<<<< HEAD
 *      publisher: // value for 'publisher'
=======
 *      orderBy: // value for 'orderBy'
>>>>>>> 8c5abf93
 *   },
 * });
 */
export function useGetPipelineTemplatesQuery(baseOptions: Apollo.QueryHookOptions<GetPipelineTemplatesQuery, GetPipelineTemplatesQueryVariables> & ({ variables: GetPipelineTemplatesQueryVariables; skip?: boolean; } | { skip: boolean; }) ) {
        const options = {...defaultOptions, ...baseOptions}
        return Apollo.useQuery<GetPipelineTemplatesQuery, GetPipelineTemplatesQueryVariables>(GetPipelineTemplatesDocument, options);
      }
export function useGetPipelineTemplatesLazyQuery(baseOptions?: Apollo.LazyQueryHookOptions<GetPipelineTemplatesQuery, GetPipelineTemplatesQueryVariables>) {
          const options = {...defaultOptions, ...baseOptions}
          return Apollo.useLazyQuery<GetPipelineTemplatesQuery, GetPipelineTemplatesQueryVariables>(GetPipelineTemplatesDocument, options);
        }
export function useGetPipelineTemplatesSuspenseQuery(baseOptions?: Apollo.SkipToken | Apollo.SuspenseQueryHookOptions<GetPipelineTemplatesQuery, GetPipelineTemplatesQueryVariables>) {
          const options = baseOptions === Apollo.skipToken ? baseOptions : {...defaultOptions, ...baseOptions}
          return Apollo.useSuspenseQuery<GetPipelineTemplatesQuery, GetPipelineTemplatesQueryVariables>(GetPipelineTemplatesDocument, options);
        }
export type GetPipelineTemplatesQueryHookResult = ReturnType<typeof useGetPipelineTemplatesQuery>;
export type GetPipelineTemplatesLazyQueryHookResult = ReturnType<typeof useGetPipelineTemplatesLazyQuery>;
export type GetPipelineTemplatesSuspenseQueryHookResult = ReturnType<typeof useGetPipelineTemplatesSuspenseQuery>;
export type GetPipelineTemplatesQueryResult = Apollo.QueryResult<GetPipelineTemplatesQuery, GetPipelineTemplatesQueryVariables>;<|MERGE_RESOLUTION|>--- conflicted
+++ resolved
@@ -12,19 +12,11 @@
   workspaceSlug?: Types.InputMaybe<Types.Scalars['String']['input']>;
   tags?: Types.InputMaybe<Array<Types.Scalars['String']['input']> | Types.Scalars['String']['input']>;
   functionalType?: Types.InputMaybe<Types.PipelineFunctionalType>;
-<<<<<<< HEAD
-  publisher?: Types.InputMaybe<Types.Scalars['String']['input']>;
-}>;
-
-
-export type GetPipelineTemplatesQuery = { __typename?: 'Query', workspace?: { __typename?: 'Workspace', slug: string, pipelineTemplateTags: Array<string> } | null, pipelineTemplates: { __typename?: 'PipelineTemplatePage', pageNumber: number, totalPages: number, totalItems: number, items: Array<{ __typename?: 'PipelineTemplate', id: string, description?: string | null, code: string, name: string, functionalType?: Types.PipelineFunctionalType | null, publisher?: string | null, tags: Array<{ __typename?: 'Tag', id: string, name: string }>, permissions: { __typename?: 'PipelineTemplatePermissions', delete: boolean }, workspace?: { __typename?: 'Workspace', slug: string, name: string, organization?: { __typename?: 'Organization', name: string } | null } | null, currentVersion?: { __typename?: 'PipelineTemplateVersion', id: string, versionNumber: number, createdAt: any, user?: { __typename?: 'User', id: string, email: string, displayName: string, avatar: { __typename?: 'Avatar', initials: string, color: string } } | null, template: { __typename?: 'PipelineTemplate', sourcePipeline?: { __typename?: 'Pipeline', name?: string | null } | null } } | null }> } };
-=======
   orderBy?: Types.InputMaybe<Types.PipelineTemplateOrderBy>;
 }>;
 
 
 export type GetPipelineTemplatesQuery = { __typename?: 'Query', workspace?: { __typename?: 'Workspace', slug: string, pipelineTemplateTags: Array<string> } | null, pipelineTemplates: { __typename?: 'PipelineTemplatePage', pageNumber: number, totalPages: number, totalItems: number, items: Array<{ __typename?: 'PipelineTemplate', id: string, description?: string | null, code: string, name: string, functionalType?: Types.PipelineFunctionalType | null, pipelinesCount: number, tags: Array<{ __typename?: 'Tag', id: string, name: string }>, permissions: { __typename?: 'PipelineTemplatePermissions', delete: boolean }, workspace?: { __typename?: 'Workspace', slug: string, name: string } | null, currentVersion?: { __typename?: 'PipelineTemplateVersion', id: string, versionNumber: number, createdAt: any, user?: { __typename?: 'User', id: string, email: string, displayName: string, avatar: { __typename?: 'Avatar', initials: string, color: string } } | null, template: { __typename?: 'PipelineTemplate', sourcePipeline?: { __typename?: 'Pipeline', name?: string | null } | null } } | null }> } };
->>>>>>> 8c5abf93
 
 export type PipelineTemplates_WorkspaceFragment = { __typename?: 'Workspace', slug: string };
 
@@ -34,11 +26,7 @@
 }
     `;
 export const GetPipelineTemplatesDocument = gql`
-<<<<<<< HEAD
-    query GetPipelineTemplates($page: Int!, $perPage: Int!, $search: String, $currentWorkspaceSlug: String!, $workspaceSlug: String, $tags: [String!], $functionalType: PipelineFunctionalType, $publisher: String) {
-=======
     query GetPipelineTemplates($page: Int!, $perPage: Int!, $search: String, $currentWorkspaceSlug: String!, $workspaceSlug: String, $tags: [String!], $functionalType: PipelineFunctionalType, $orderBy: PipelineTemplateOrderBy) {
->>>>>>> 8c5abf93
   workspace(slug: $currentWorkspaceSlug) {
     slug
     pipelineTemplateTags
@@ -50,11 +38,7 @@
     workspaceSlug: $workspaceSlug
     tags: $tags
     functionalType: $functionalType
-<<<<<<< HEAD
-    publisher: $publisher
-=======
     orderBy: $orderBy
->>>>>>> 8c5abf93
   ) {
     pageNumber
     totalPages
@@ -65,11 +49,7 @@
       code
       name
       functionalType
-<<<<<<< HEAD
-      publisher
-=======
       pipelinesCount
->>>>>>> 8c5abf93
       tags {
         id
         name
@@ -80,9 +60,6 @@
       workspace {
         slug
         name
-        organization {
-          name
-        }
       }
       currentVersion {
         id
@@ -121,11 +98,7 @@
  *      workspaceSlug: // value for 'workspaceSlug'
  *      tags: // value for 'tags'
  *      functionalType: // value for 'functionalType'
-<<<<<<< HEAD
- *      publisher: // value for 'publisher'
-=======
  *      orderBy: // value for 'orderBy'
->>>>>>> 8c5abf93
  *   },
  * });
  */
