import React, { useState, useMemo } from "react";
import DataGrid, { BaseColumn } from "core/components/DataGrid";
import { SortingRule } from "react-table";
import DateColumn from "core/components/DataGrid/DateColumn";
import Block from "core/components/Block";
import Button from "core/components/Button";
import { useTranslation } from "next-i18next";
import { PlusIcon, TrashIcon } from "@heroicons/react/24/outline";
import Link from "core/components/Link";
import DeleteTemplateDialog from "pipelines/features/DeleteTemplateDialog";
import { TextColumn } from "core/components/DataGrid/TextColumn";
import { TagsCell, FunctionalTypeCell } from "pipelines/features/PipelineMetadataGrid";
<<<<<<< HEAD
import TemplateBadge from "pipelines/features/TemplateBadge";
import {
  GetPipelineTemplatesQuery,
  PipelineTemplates_WorkspaceFragment,
} from "./PipelineTemplates.generated";

type PipelineTemplateItem = GetPipelineTemplatesQuery['pipelineTemplates']['items'][number];
=======
import { PipelineTemplateOrderBy } from "graphql/types";
import { templateSorting } from "pipelines/config/sorting";
>>>>>>> 8c5abf93

type GridViewProps = {
  items: PipelineTemplateItem[];
  workspace: PipelineTemplates_WorkspaceFragment;
  page: number;
  perPage: number;
  totalItems: number;
  createPipeline: (pipelineTemplateVersionId: string) => () => void;
  setPage: (page: number) => void;
  onSort?: (params: {
    page: number;
    pageSize: number;
    pageIndex: number;
    sortBy: SortingRule<object>[];
  }) => void;
  currentSort?: PipelineTemplateOrderBy;
};

const GridView = ({
  items,
  workspace,
  perPage,
  totalItems,
  createPipeline,
  setPage,
  onSort,
  currentSort,
}: GridViewProps) => {
  const { t } = useTranslation();
  const [templateToDelete, setTemplateToDelete] = useState<PipelineTemplateItem | null>(null);

  const defaultSortBy = useMemo(
    () => templateSorting.convertToDataGridSort(currentSort),
    [currentSort]
  );

  return (
    <Block className="divide divide-y divide-gray-100 mt-4">
      <DataGrid
        key={currentSort}
        data={items}
        defaultPageSize={perPage}
        totalItems={totalItems}
        fetchData={onSort || (({ page }) => setPage(page))}
        sortable={Boolean(onSort)}
        defaultSortBy={defaultSortBy}
        fixedLayout={false}
      >
        <BaseColumn id="name" label={t("Name")}>
          {(template) => (
            <Link
              href={`/workspaces/${encodeURIComponent(workspace.slug)}/templates/${template.code}`}
            >
              {template.name}
            </Link>
          )}
        </BaseColumn>
<<<<<<< HEAD
        <BaseColumn id="source" label={t("Source")} className="w-32">
          {(template) => (
            <TemplateBadge publisher={template.publisher} size="sm" />
          )}
        </BaseColumn>
        <BaseColumn id="version" label={t("Version")} className="w-20">
=======
        <BaseColumn id="version" label={t("Version")} className="w-20" disableSortBy={true}>
>>>>>>> 8c5abf93
          {({ currentVersion }) => (
            <span className="text-sm">
              {currentVersion ? `v${currentVersion.versionNumber}` : "-"}
            </span>
          )}
        </BaseColumn>
        <TextColumn
          id="workspace"
          label={t("Workspace")}
          accessor="workspace.name"
          className="w-36"
          disableSortBy={true}
        />
        <BaseColumn id="tags" label={t("Tags")} className="w-32" disableSortBy={true}>
          {(template) => (
            <TagsCell tags={template.tags} maxTags={2} />
          )}
        </BaseColumn>
        <BaseColumn id="functionalType" label={t("Type")} className="w-28" disableSortBy={true}>
          {(template) => (
            <FunctionalTypeCell functionalType={template.functionalType} />
          )}
        </BaseColumn>
        <BaseColumn id="popularity" label={t("Popularity")} className="w-24">
          {(template) => (
            <span className="text-sm text-gray-600">
              {template.pipelinesCount > 0 ? (
                template.pipelinesCount
              ) : (
                <span className="text-gray-500 italic">{t("Not used")}</span>
              )}
            </span>
          )}
        </BaseColumn>
        <DateColumn
          id="createdAt"
          accessor={"currentVersion.createdAt"}
          label={t("Updated")}
          className="w-32"
        />
        <BaseColumn id="actions" className="text-right w-52" disableSortBy={true}>
          {(template) => {
            const {
              permissions: { delete: canDelete },
              currentVersion,
            } = template;
            return (
              <div className="flex justify-end gap-1">
                {currentVersion && (
                  <Button
                    variant="primary"
                    size="sm"
                    onClick={createPipeline(currentVersion.id)}
                    leadingIcon={<PlusIcon className="h-4 w-4" />}
                  >
                    {t("Create pipeline")}
                  </Button>
                )}
                {canDelete && (
                  <Button
                    variant="danger"
                    size="sm"
                    onClick={() => setTemplateToDelete(template)}
                    leadingIcon={<TrashIcon className="h-4 w-4" />}
                  >
                    {t("Delete")}
                  </Button>
                )}
              </div>
            );
          }}
        </BaseColumn>
      </DataGrid>
      {templateToDelete && (
        <DeleteTemplateDialog
          open={true}
          pipelineTemplate={templateToDelete}
          onClose={() => setTemplateToDelete(null)}
        />
      )}
    </Block>
  );
};

export default GridView;<|MERGE_RESOLUTION|>--- conflicted
+++ resolved
@@ -10,18 +10,14 @@
 import DeleteTemplateDialog from "pipelines/features/DeleteTemplateDialog";
 import { TextColumn } from "core/components/DataGrid/TextColumn";
 import { TagsCell, FunctionalTypeCell } from "pipelines/features/PipelineMetadataGrid";
-<<<<<<< HEAD
-import TemplateBadge from "pipelines/features/TemplateBadge";
 import {
   GetPipelineTemplatesQuery,
   PipelineTemplates_WorkspaceFragment,
 } from "./PipelineTemplates.generated";
+import { PipelineTemplateOrderBy } from "graphql/types";
+import { templateSorting } from "pipelines/config/sorting";
 
 type PipelineTemplateItem = GetPipelineTemplatesQuery['pipelineTemplates']['items'][number];
-=======
-import { PipelineTemplateOrderBy } from "graphql/types";
-import { templateSorting } from "pipelines/config/sorting";
->>>>>>> 8c5abf93
 
 type GridViewProps = {
   items: PipelineTemplateItem[];
@@ -79,16 +75,14 @@
             </Link>
           )}
         </BaseColumn>
-<<<<<<< HEAD
-        <BaseColumn id="source" label={t("Source")} className="w-32">
-          {(template) => (
-            <TemplateBadge publisher={template.publisher} size="sm" />
-          )}
-        </BaseColumn>
-        <BaseColumn id="version" label={t("Version")} className="w-20">
-=======
+        <TextColumn
+          id="publisher"
+          label={t("Publisher")}
+          className="w-40"
+          accessor={(template) => template.publisher || "-"}
+          disableSortBy={true}
+        />
         <BaseColumn id="version" label={t("Version")} className="w-20" disableSortBy={true}>
->>>>>>> 8c5abf93
           {({ currentVersion }) => (
             <span className="text-sm">
               {currentVersion ? `v${currentVersion.versionNumber}` : "-"}
