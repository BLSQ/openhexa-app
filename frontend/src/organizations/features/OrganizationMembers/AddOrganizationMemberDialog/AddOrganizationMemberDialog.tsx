import Button from "core/components/Button";
import Dialog from "core/components/Dialog";
import Field from "core/components/forms/Field";
import Spinner from "core/components/Spinner";
import {
  Table,
  TableBody,
  TableCell,
  TableHead,
  TableRow,
} from "core/components/Table";
import { useTranslation } from "next-i18next";
import useForm from "core/hooks/useForm";
import {
  InviteOrganizationMemberError,
  OrganizationMembershipRole,
  WorkspaceInvitationInput,
  WorkspaceMembershipRole,
} from "graphql/types";
import SimpleSelect from "core/components/forms/SimpleSelect";
import React, { useEffect, useState } from "react";
import { useInviteOrganizationMemberMutation } from "organizations/features/OrganizationMembers/OrganizationMembers.generated";
import Input from "core/components/forms/Input";
import { OrganizationQuery } from "organizations/graphql/queries.generated";
import { formatOrganizationMembershipRole } from "organizations/helpers/organization";
import SearchInput from "core/features/SearchInput";

type AddOrganizationMemberDialogProps = {
  onClose(): void;
  open: boolean;
  organization: OrganizationQuery["organization"];
};

type Form = {
  email: string;
  organizationRole: OrganizationMembershipRole;
  workspaceInvitations: WorkspaceInvitationInput[];
};

const getDefaultWorkspaceRole = (
  orgRole: OrganizationMembershipRole,
): WorkspaceMembershipRole => {
  switch (orgRole) {
    case OrganizationMembershipRole.Admin:
      return WorkspaceMembershipRole.Admin;
    case OrganizationMembershipRole.Owner:
      return WorkspaceMembershipRole.Admin;
    case OrganizationMembershipRole.Member:
    default:
      return WorkspaceMembershipRole.Editor;
  }
};

const WORKSPACE_ROLE_NONE = "NONE" as const;
type WORKSPACE_ROLE_NONE = typeof WORKSPACE_ROLE_NONE;

const AddOrganizationMemberDialog = (
  props: AddOrganizationMemberDialogProps,
) => {
  const { t } = useTranslation();
  const { open, onClose, organization } = props;

  const [inviteOrganizationMember] = useInviteOrganizationMemberMutation({
<<<<<<< HEAD
    refetchQueries: ["OrganizationMembers", "Organization", "OrganizationInvitations"],
=======
    refetchQueries: [
      "OrganizationMembers",
      "GetUsers",
      "Organization",
      "OrganizationInvitations",
    ],
>>>>>>> ab396376
  });

  const [searchTerm, setSearchTerm] = useState("");
  const [manuallyEditedWorkspaces, setManuallyEditedWorkspaces] = useState<
    Set<string>
  >(new Set());

  const form = useForm<Form>({
    onSubmit: async (values) => {
      const { data } = await inviteOrganizationMember({
        variables: {
          input: {
            userEmail: values.email,
            organizationId: organization?.id!,
            organizationRole: values.organizationRole,
            workspaceInvitations: values.workspaceInvitations,
          },
        },
      });

      if (!data?.inviteOrganizationMember) {
        throw new Error("Unknown error.");
      }

      const errors = data.inviteOrganizationMember.errors;
      if (errors.includes(InviteOrganizationMemberError.PermissionDenied)) {
        throw new Error("You are not authorized to perform this action");
      }
      if (errors.includes(InviteOrganizationMemberError.WorkspaceNotFound)) {
        throw new Error("One or more workspaces were not found");
      }
      if (errors.includes(InviteOrganizationMemberError.AlreadyMember)) {
        throw new Error(
          "User is already a member of this organization or invited to it",
        );
      }
      if (errors.length > 0) {
        throw new Error("An error occurred while inviting the member.");
      }

      onClose();
    },
    initialState: {
      email: "",
      organizationRole: OrganizationMembershipRole.Member,
      workspaceInvitations: [],
    },
    validate: (values) => {
      const errors = {} as any;
      if (!values.email) {
        errors.email = t("Email address is mandatory");
      }
      if (!values.organizationRole) {
        errors.organizationRole = t("Organization role is mandatory");
      }
      return errors;
    },
  });

  useEffect(() => {
    if (open && organization?.workspaces?.items) {
      form.resetForm();
      setSearchTerm("");
      setManuallyEditedWorkspaces(new Set());

      const orgRole =
        form.formData.organizationRole || OrganizationMembershipRole.Member;
      const defaultRole = getDefaultWorkspaceRole(orgRole);
      const initialWorkspaceInvitations = organization.workspaces.items.map(
        (workspace) => ({
          workspaceSlug: workspace.slug,
          workspaceName: workspace.name,
          role: defaultRole,
        }),
      );
      form.setFieldValue("workspaceInvitations", initialWorkspaceInvitations);
    }
  }, [open, organization?.workspaces]);

  useEffect(() => {
    if (!organization?.workspaces?.items || !form.formData.organizationRole)
      return;

    const defaultRole = getDefaultWorkspaceRole(form.formData.organizationRole);

    const updatedInvitations = (form.formData.workspaceInvitations || []).map(
      (invitation) => {
        if (manuallyEditedWorkspaces.has(invitation.workspaceSlug)) {
          return invitation;
        }
        return { ...invitation, role: defaultRole };
      },
    );
    form.setFieldValue("workspaceInvitations", updatedInvitations);
  }, [form.formData.organizationRole, organization?.workspaces?.items]);

  const handleRoleChange = (
    workspaceSlug: string,
    workspaceName: string,
    role: WorkspaceMembershipRole | WORKSPACE_ROLE_NONE,
  ) => {
    setManuallyEditedWorkspaces((prev) => new Set(prev).add(workspaceSlug));

    const currentInvitations = form.formData.workspaceInvitations || [];
    const filtered = currentInvitations.filter(
      (inv) => inv.workspaceSlug !== workspaceSlug,
    );
    const updatedInvitations =
      role === WORKSPACE_ROLE_NONE
        ? filtered
        : [...filtered, { workspaceSlug, workspaceName, role }];

    form.setFieldValue("workspaceInvitations", updatedInvitations);
  };

  const filteredWorkspaces =
    organization?.workspaces?.items?.filter((workspace) =>
      workspace.name.toLowerCase().includes(searchTerm.toLowerCase()),
    ) || [];

  return (
    <Dialog
      open={open}
      onClose={onClose}
      onSubmit={form.handleSubmit}
      maxWidth="max-w-4xl"
    >
      <Dialog.Title>{t("Invite Member")}</Dialog.Title>
      <Dialog.Content className="space-y-4">
        <Field
          name="email"
          label={t("User")}
          required
          error={form.errors.email}
        >
          <Input
            id="email"
            name="email"
            type="email"
            placeholder={t("Enter email address")}
            value={form.formData.email}
            onChange={form.handleInputChange}
            className="w-full"
            required
          />
        </Field>
        <Field name="organizationRole" label={t("Organization Role")} required>
          <SimpleSelect
            id="organizationRole"
            name="organizationRole"
            value={form.formData.organizationRole}
            onChange={form.handleInputChange}
            required
          >
            {Object.values(OrganizationMembershipRole)
              .filter((role) => {
                if (role === OrganizationMembershipRole.Owner) {
                  return organization?.permissions.manageOwners;
                }
                return true;
              })
              .map((role) => (
                <option key={role} value={role}>
                  {formatOrganizationMembershipRole(role)}
                </option>
              ))}
          </SimpleSelect>
        </Field>

        <Field name="workspaces" label={t("Workspaces")} required>
          <div className="space-y-3">
            <SearchInput
              name="workspaces"
              placeholder={t("Search workspaces...")}
              value={searchTerm}
              onChange={(e) => setSearchTerm(e.target.value)}
              className="w-full"
            />

            <div className="border border-gray-200 rounded-lg overflow-hidden">
              <div className="max-h-64 overflow-y-auto">
                <Table className="w-full">
                  <TableHead>
                    <TableRow>
                      <TableCell heading className=""></TableCell>
                      <TableCell heading className="text-center w-24">
                        {t("Admin")}
                      </TableCell>
                      <TableCell heading className="text-center w-24">
                        {t("Editor")}
                      </TableCell>
                      <TableCell heading className="text-center w-24">
                        {t("Viewer")}
                      </TableCell>
                      <TableCell heading className="text-center w-24">
                        {t("None")}
                      </TableCell>
                    </TableRow>
                  </TableHead>
                  <TableBody>
                    {filteredWorkspaces.length === 0 ? (
                      <TableRow>
                        <TableCell
                          className="text-center py-8 text-gray-500"
                          colSpan={5}
                        >
                          <p className="text-sm">
                            {searchTerm
                              ? t("No workspace found")
                              : t("No workspace available")}
                          </p>
                        </TableCell>
                      </TableRow>
                    ) : (
                      filteredWorkspaces.map((workspace) => {
                        const invitation = (
                          form.formData.workspaceInvitations || []
                        ).find((inv) => inv.workspaceSlug === workspace.slug);
                        const currentRole =
                          invitation?.role || WORKSPACE_ROLE_NONE;

                        return (
                          <TableRow key={workspace.slug}>
                            <TableCell
                              className="truncate font-medium max-w-0"
                              title={workspace.name}
                            >
                              {workspace.name}
                            </TableCell>

                            {[
                              ...Object.values(WorkspaceMembershipRole),
                              WORKSPACE_ROLE_NONE,
                            ].map((role) => (
                              <TableCell
                                key={workspace.slug + role}
                                className="text-center"
                              >
                                <input
                                  type="radio"
                                  name={`workspace-${workspace.slug}`}
                                  checked={currentRole === role}
                                  onChange={() =>
                                    handleRoleChange(
                                      workspace.slug,
                                      workspace.name,
                                      role,
                                    )
                                  }
                                  className="h-4 w-4 text-blue-600 cursor-pointer"
                                />
                              </TableCell>
                            ))}
                          </TableRow>
                        );
                      })
                    )}
                  </TableBody>
                </Table>
              </div>
            </div>
          </div>
        </Field>

        {form.submitError && (
          <div className="text-danger mt-3 text-sm">{form.submitError}</div>
        )}
      </Dialog.Content>
      <Dialog.Actions>
        <Button onClick={onClose} variant="white">
          {t("Cancel")}
        </Button>
        <Button type="submit" disabled={form.isSubmitting}>
          {form.isSubmitting && <Spinner size="xs" className="mr-1" />}
          {t("Invite Member")}
        </Button>
      </Dialog.Actions>
    </Dialog>
  );
};

export default AddOrganizationMemberDialog;<|MERGE_RESOLUTION|>--- conflicted
+++ resolved
@@ -61,16 +61,7 @@
   const { open, onClose, organization } = props;
 
   const [inviteOrganizationMember] = useInviteOrganizationMemberMutation({
-<<<<<<< HEAD
     refetchQueries: ["OrganizationMembers", "Organization", "OrganizationInvitations"],
-=======
-    refetchQueries: [
-      "OrganizationMembers",
-      "GetUsers",
-      "Organization",
-      "OrganizationInvitations",
-    ],
->>>>>>> ab396376
   });
 
   const [searchTerm, setSearchTerm] = useState("");
