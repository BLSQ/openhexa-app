--- conflicted
+++ resolved
@@ -1564,12 +1564,9 @@
 The DeleteOrganizationMemberError enum represents the possible errors that can occur during the deleteOrganizationMember mutation.
 """
 enum DeleteOrganizationMemberError {
-<<<<<<< HEAD
-=======
   """Indicates that users cannot delete themselves from an organization."""
   CANNOT_DELETE_SELF
 
->>>>>>> 6d7283a7
   """Indicates that the organization membership was not found."""
   NOT_FOUND
 
@@ -2735,12 +2732,7 @@
 """Represents a workspace invitation within an organization invitation."""
 type OrganizationWorkspaceInvitation {
   role: WorkspaceMembershipRole!
-<<<<<<< HEAD
-  workspaceName: String!
-  workspaceSlug: String!
-=======
   workspace: Workspace!
->>>>>>> 6d7283a7
 }
 
 """Represents an input parameter of a pipeline."""
