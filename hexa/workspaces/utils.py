--- conflicted
+++ resolved
@@ -1,12 +1,8 @@
 from typing import Optional
 from urllib.parse import urlencode
 
-<<<<<<< HEAD
 from django.conf import settings
-from django.utils.translation import gettext_lazy
-=======
 from django.utils.translation import gettext_lazy, override
->>>>>>> d56de587
 
 from hexa.core.utils import send_mail
 from hexa.user_management.models import User
