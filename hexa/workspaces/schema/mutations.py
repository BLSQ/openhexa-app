from datetime import datetime

from ariadne import MutationType
from django.conf import settings
from django.core.exceptions import PermissionDenied, ValidationError
from django.core.signing import Signer
from django.db import transaction
from django.http import HttpRequest

<<<<<<< HEAD
from hexa.core.utils import send_mail
=======
>>>>>>> d56de587
from hexa.countries.models import Country
from hexa.user_management.models import Feature, FeatureFlag, User

from ..models import (
    AlreadyExists,
    Connection,
    Workspace,
    WorkspaceInvitation,
    WorkspaceInvitationStatus,
    WorkspaceMembership,
    WorkspaceMembershipRole,
)
from ..utils import send_workspace_invitation_email

workspace_mutations = MutationType()


@workspace_mutations.field("createWorkspace")
def resolve_create_workspace(_, info, **kwargs):
    request: HttpRequest = info.context["request"]
    principal = request.user
    create_input = kwargs["input"]

    try:
        workspace = Workspace.objects.create_if_has_perm(
            principal,
            create_input["name"],
            description=create_input.get("description"),
            countries=(
                [Country.objects.get(code=c["code"]) for c in create_input["countries"]]
                if "countries" in create_input
                else None
            ),
            load_sample_data=create_input.get("loadSampleData"),
        )

        return {"success": True, "workspace": workspace, "errors": []}
    except PermissionDenied:
        return {"success": False, "errors": ["PERMISSION_DENIED"]}


@workspace_mutations.field("updateWorkspace")
def resolve_update_workspace(_, info, **kwargs):
    request: HttpRequest = info.context["request"]
    input = kwargs["input"]
    try:
        workspace: Workspace = Workspace.objects.filter_for_user(request.user).get(
            slug=input["slug"]
        )
        args = {}
        if input.get("name", None):
            args["name"] = input["name"]
        if input.get("description", None):
            args["description"] = input["description"]

        if "countries" in input:
            countries = [
                Country.objects.get(code=c["code"]) for c in input["countries"]
            ]
            args["countries"] = countries

        workspace.update_if_has_perm(principal=request.user, **args)

        return {"success": True, "workspace": workspace, "errors": []}
    except Workspace.DoesNotExist:
        return {"success": False, "errors": ["NOT_FOUND"]}
    except PermissionDenied:
        return {"success": False, "errors": ["PERMISSION_DENIED"]}


@workspace_mutations.field("deleteWorkspace")
def resolve_delete_workspace(_, info, **kwargs):
    request: HttpRequest = info.context["request"]
    input = kwargs["input"]
    try:
        workspace: Workspace = Workspace.objects.filter_for_user(request.user).get(
            slug=input["slug"]
        )
        workspace.delete_if_has_perm(principal=request.user)

        return {"success": True, "errors": []}
    except Workspace.DoesNotExist:
        return {"success": False, "errors": ["NOT_FOUND"]}
    except PermissionDenied:
        return {"success": False, "errors": ["PERMISSION_DENIED"]}


@workspace_mutations.field("archiveWorkspace")
def resolve_archive_workspace(_, info, **kwargs):
    request: HttpRequest = info.context["request"]
    input = kwargs["input"]
    try:
        workspace: Workspace = Workspace.objects.filter_for_user(request.user).get(
            slug=input["slug"]
        )
        workspace.archive_if_has_perm(principal=request.user)

        return {"success": True, "errors": []}
    except Workspace.DoesNotExist:
        return {"success": False, "errors": ["NOT_FOUND"]}
    except PermissionDenied:
        return {"success": False, "errors": ["PERMISSION_DENIED"]}


@workspace_mutations.field("inviteWorkspaceMember")
def resolve_invite_workspace_member(_, info, **kwargs):
    request: HttpRequest = info.context["request"]
    input = kwargs["input"]
    try:
        workspace: Workspace = Workspace.objects.filter_for_user(request.user).get(
            slug=input["workspaceSlug"]
        )
        user = User.objects.filter(email=input["userEmail"]).first()

        is_workspace_member = (
            user
            and WorkspaceMembership.objects.filter(
                user=user, workspace=workspace
            ).exists()
        )
        is_already_invited = WorkspaceInvitation.objects.filter(
            workspace=workspace,
            email=input["userEmail"],
            status=WorkspaceInvitationStatus.PENDING,
        ).exists()

        if is_workspace_member or is_already_invited:
            raise AlreadyExists

        invitation = WorkspaceInvitation.objects.create_if_has_perm(
            principal=request.user,
            workspace=workspace,
            email=input["userEmail"],
            role=input["role"],
        )

        send_workspace_invitation_email(invitation, user)

        return {
            "success": True,
            "errors": [],
        }
    except Workspace.DoesNotExist:
        return {
            "success": False,
            "errors": ["WORKSPACE_NOT_FOUND"],
        }
    except PermissionDenied:
        return {
            "success": False,
            "errors": ["PERMISSION_DENIED"],
        }
    except AlreadyExists:
        return {
            "success": False,
            "errors": ["ALREADY_EXISTS"],
        }


@workspace_mutations.field("joinWorkspace")
def resolve_join_workspace(_, info, **kwargs):
    request: HttpRequest = info.context["request"]
    input = kwargs["input"]

    try:
        invitation = WorkspaceInvitation.objects.get(id=input["invitationId"])
        if invitation.status == WorkspaceInvitationStatus.ACCEPTED:
            return {"success": False, "errors": ["ALREADY_ACCEPTED"]}
        if request.user.email != invitation.email:
            raise PermissionDenied("You cannot accept an invitation for another user.")

        if WorkspaceMembership.objects.filter(
            user=request.user, workspace=invitation.workspace
        ).exists():
            raise AlreadyExists(
                f"Already got a membership for {request.user} and workspace {invitation.workspace.name}"
            )

        if not request.user.has_feature_flag("workspaces"):
            FeatureFlag.objects.create(
                feature=Feature.objects.get(code="workspaces"), user=request.user
            )

        # We create the membership
        WorkspaceMembership.objects.create(
            workspace=invitation.workspace,
            user=request.user,
            role=invitation.role,
        )
        invitation.status = WorkspaceInvitationStatus.ACCEPTED
        invitation.save()

        return {
            "success": True,
            "errors": [],
            "workspace": invitation.workspace,
            "invitation": invitation,
        }

    except AlreadyExists:
        return {
            "success": False,
            "errors": ["ALREADY_EXISTS"],
        }
    except PermissionDenied:
        return {
            "success": False,
            "errors": ["PERMISSION_DENIED"],
        }
    except WorkspaceInvitation.DoesNotExist:
        return {
            "success": False,
            "errors": ["INVITATION_NOT_FOUND"],
        }


@workspace_mutations.field("declineWorkspaceInvitation")
def resolve_decline_workspace_invitation(_, info, **kwargs):
    request: HttpRequest = info.context["request"]
    input = kwargs["input"]

    try:
        invitation = WorkspaceInvitation.objects.get(id=input["invitationId"])

        if request.user.email != invitation.email:
            raise PermissionDenied("You cannot decline an invitation for another user.")
        if invitation.status in (
            WorkspaceInvitationStatus.DECLINED,
            WorkspaceInvitationStatus.ACCEPTED,
        ):
            raise PermissionDenied(
                "You cannot decline an invitation that has been declined or accepted."
            )

        invitation.status = WorkspaceInvitationStatus.DECLINED
        invitation.save()
        return {
            "success": True,
            "invitation": invitation,
            "errors": [],
        }
    except WorkspaceInvitation.DoesNotExist:
        return {
            "success": False,
            "errors": ["INVITATION_NOT_FOUND"],
        }
    except PermissionDenied:
        return {"success": False, "errors": ["PERMISSION_DENIED"]}


@workspace_mutations.field("resendWorkspaceInvitation")
def resolve_resend_workspace_invitation(_, info, **kwargs):
    request: HttpRequest = info.context["request"]
    input = kwargs["input"]

    try:
        invitation = WorkspaceInvitation.objects.exclude(
            status=WorkspaceInvitationStatus.ACCEPTED
        ).get(id=input["invitationId"])

        if not request.user.has_perm("workspaces.manage_members", invitation.workspace):
            raise PermissionDenied

        invitation.status = WorkspaceInvitationStatus.PENDING
        invitation.updated_at = datetime.utcnow()
        invitation.save()

        user = User.objects.filter(email=invitation.email).first()
        send_workspace_invitation_email(invitation, user)
        return {
            "success": True,
            "errors": [],
        }
    except PermissionDenied:
        return {
            "success": False,
            "errors": ["PERMISSION_DENIED"],
        }
    except WorkspaceInvitation.DoesNotExist:
        return {
            "success": False,
            "errors": ["INVITATION_NOT_FOUND"],
        }


@workspace_mutations.field("updateWorkspaceMember")
def resolve_update_workspace_member(_, info, **kwargs):
    request: HttpRequest = info.context["request"]
    input = kwargs["input"]
    try:
        workspace_membership = WorkspaceMembership.objects.filter_for_user(
            request.user
        ).get(id=input["membershipId"])
        workspace_membership.update_if_has_perm(
            principal=request.user, role=input["role"]
        )
        return {
            "success": True,
            "errors": [],
            "workspace_membership": workspace_membership,
        }
    except WorkspaceMembership.DoesNotExist:
        return {
            "success": False,
            "errors": ["MEMBERSHIP_NOT_FOUND"],
        }
    except PermissionDenied:
        return {
            "success": False,
            "errors": ["PERMISSION_DENIED"],
        }


@workspace_mutations.field("deleteWorkspaceMember")
def resolve_delete_workspace_member(_, info, **kwargs):
    request: HttpRequest = info.context["request"]
    input = kwargs["input"]
    try:
        workspace_membership = WorkspaceMembership.objects.get(id=input["membershipId"])
        workspace_membership.delete_if_has_perm(principal=request.user)
        return {"success": True, "errors": []}
    except WorkspaceMembership.DoesNotExist:
        return {
            "success": False,
            "errors": ["MEMBERSHIP_NOT_FOUND"],
        }
    except PermissionDenied:
        return {
            "success": False,
            "errors": ["PERMISSION_DENIED"],
        }


@workspace_mutations.field("createConnection")
def resolve_create_workspace_connection(_, info, **kwargs):
    request: HttpRequest = info.context["request"]
    mutation_input = kwargs["input"]

    try:
        workspace = Workspace.objects.filter_for_user(request.user).get(
            slug=mutation_input.pop("workspaceSlug")
        )
        mutation_input["connection_type"] = mutation_input.pop("type")
        with transaction.atomic():
            connection = Connection.objects.create_if_has_perm(
                request.user, workspace, **mutation_input
            )

        return {"success": True, "errors": [], "connection": connection}
    except ValidationError:
        return {"success": False, "errors": ["INVALID_SLUG"]}
    except Workspace.DoesNotExist:
        return {"success": False, "errors": ["WORKSPACE_NOT_FOUND"]}
    except PermissionDenied:
        return {"success": False, "errors": ["PERMISSION_DENIED"]}


@workspace_mutations.field("updateConnection")
def resolve_update_workspace_connection(_, info, **kwargs):
    request: HttpRequest = info.context["request"]
    mutation_input = kwargs["input"]

    try:
        connection_id = mutation_input.pop("id")
        connection = Connection.objects.filter_for_user(request.user).get(
            id=connection_id
        )

        connection.update_if_has_perm(request.user, **mutation_input)
        return {"success": True, "errors": [], "connection": connection}
    except ValidationError as e:
        return {"success": False, "errors": ["INVALID_SLUG"]}
    except Connection.DoesNotExist:
        return {"success": False, "errors": ["WORKSPACE_CONNECTION_NOT_FOUND"]}
    except PermissionDenied:
        return {"success": False, "errors": ["PERMISSION_DENIED"]}


@workspace_mutations.field("deleteConnection")
def resolve_delete_workspace_connection(_, info, **kwargs):
    request: HttpRequest = info.context["request"]
    mutation_input = kwargs["input"]

    try:
        connection = Connection.objects.filter_for_user(request.user).get(
            id=mutation_input.pop("id")
        )
        connection.delete_if_has_perm(request.user)
        return {"success": True, "errors": []}
    except Connection.DoesNotExist:
        return {"success": False, "errors": ["NOT_FOUND"]}
    except PermissionDenied:
        return {"success": False, "errors": ["PERMISSION_DENIED"]}


bindables = [
    workspace_mutations,
]


@workspace_mutations.field("generateWorkspaceToken")
def resolve_generate_workspace_token(_, info, **kwargs):
    request: HttpRequest = info.context["request"]
    mutation_input = kwargs["input"]

    try:
        membership = WorkspaceMembership.objects.get(
            workspace__slug=mutation_input["slug"], user=request.user
        )
    except WorkspaceMembership.DoesNotExist:
        return {"success": False, "errors": ["WORKSPACE_NOT_FOUND"]}

    if membership.role == WorkspaceMembershipRole.VIEWER:
        return {"success": False, "errors": ["PERMISSION_DENIED"]}

    token = Signer().sign_object(str(membership.access_token))
    return {"success": True, "errors": [], "token": token}


@workspace_mutations.field("deleteWorkspaceInvitation")
def resolve_delete_workspace_invitation(_, info, **kwargs):
    request: HttpRequest = info.context["request"]
    input = kwargs["input"]
    try:
        invitation = WorkspaceInvitation.objects.get(id=input["invitationId"])
        if invitation.status == WorkspaceInvitationStatus.ACCEPTED:
            raise PermissionDenied(
                "Cannot delete an invitation that has already been accepted."
            )

        invitation.delete_if_has_perm(principal=request.user)
        return {"success": True, "errors": []}
    except WorkspaceInvitation.DoesNotExist:
        return {
            "success": False,
            "errors": ["INVITATION_NOT_FOUND"],
        }
    except PermissionDenied:
        return {
            "success": False,
            "errors": ["PERMISSION_DENIED"],
        }<|MERGE_RESOLUTION|>--- conflicted
+++ resolved
@@ -1,16 +1,11 @@
 from datetime import datetime
 
 from ariadne import MutationType
-from django.conf import settings
 from django.core.exceptions import PermissionDenied, ValidationError
 from django.core.signing import Signer
 from django.db import transaction
 from django.http import HttpRequest
 
-<<<<<<< HEAD
-from hexa.core.utils import send_mail
-=======
->>>>>>> d56de587
 from hexa.countries.models import Country
 from hexa.user_management.models import Feature, FeatureFlag, User
 
