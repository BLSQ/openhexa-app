--- conflicted
+++ resolved
@@ -33,11 +33,9 @@
     ]
 
     datagrid = ObjectGrid(
-<<<<<<< HEAD
-        bucket.object_set.filter(parent_key="/", orphan=False).select_related("bucket"),
-=======
-        bucket.object_set.prefetch_indexes().filter(parent_key="/", orphan=False),
->>>>>>> 98310cf3
+        bucket.object_set.prefetch_indexes()
+        .filter(parent_key="/", orphan=False)
+        .select_related("bucket"),
         per_page=20,
         page=int(request.GET.get("page", "1")),
         request=request,
