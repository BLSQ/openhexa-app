from dataclasses import dataclass
from enum import Enum
from urllib.parse import urljoin

from django.core.exceptions import ValidationError
from django.db import models, transaction
from django.template.defaultfilters import pluralize
from django.urls import reverse
from django.utils import timezone
from django.utils.translation import gettext_lazy as _

from hexa.core.models import Base, Permission, WithStatus
from hexa.core.models.cryptography import EncryptedTextField
from hexa.pipelines.models import Environment, Index, Pipeline, PipelinesQuerySet
from hexa.pipelines.sync import EnvironmentSyncResult
from hexa.plugins.connector_airflow.api import AirflowAPIClient, AirflowAPIError
from hexa.user_management.models import User


class ExternalType(Enum):
    CLUSTER = "cluster"
    DAG = "dag"


class ClusterQuerySet(PipelinesQuerySet):
    def filter_for_user(self, user: User):
        if user.is_active and user.is_superuser:
            return self

        return self.filter(
            clusterpermission__team__in=[t.pk for t in user.team_set.all()]
        ).distinct()


class Cluster(Environment):
    class Meta:
        ordering = ("name",)
        verbose_name = "Airflow Cluster"

    name = models.CharField(max_length=200)
    url = models.URLField(blank=False)

    username = EncryptedTextField()
    password = EncryptedTextField()

    objects = ClusterQuerySet.as_manager()

    @property
    def api_url(self):
        return urljoin(self.url, "api/v1/")

    def __str__(self) -> str:
        return self.name

    def get_permission_set(self):
        return self.clusterpermission_set.all()

    def populate_index(self, index: Index) -> None:  # TODO
        index.external_name = self.name
        index.external_type = ExternalType.CLUSTER.value
        index.path = [self.id.hex]
        index.external_id = f"{self.api_url}"
        index.content = self.content_summary
        index.search = f"{self.name}"

    def get_absolute_url(self) -> str:
        return reverse(
            "connector_airflow:cluster_detail",
            args=(self.id,),
        )

    @property
    def content_summary(self) -> str:
        count = self.dag_set.count()

        return (
            ""
            if count == 0
            else _("%(dag_count)d DAG%(suffix)s")
            % {"dag_count": count, "suffix": pluralize(count)}
        )

    def sync(self):
        created_count = 0
        updated_count = 0
        identical_count = 0  # TODO: handle identical?
        with transaction.atomic():
            client = self.get_api_client()
            dags_data = client.list_dags()

            # Delete dags not in Airflow
            dag_ids = [x["dag_id"] for x in dags_data["dags"]]
            orphans = DAG.objects.filter(cluster=self).exclude(dag_id__in=dag_ids)
            dag_orphans_count = orphans.count()
            orphans.delete()

            # Update or create the others
            for dag_info in dags_data["dags"]:
                dag, created = DAG.objects.get_or_create(
                    cluster=self, dag_id=dag_info["dag_id"]
                )
                dag.description = dag_info["description"]
                dag.save()
                if created:
                    created_count += 1
                else:
                    updated_count += 1

                dag_runs_data = client.list_dag_runs(dag.dag_id)

                # Delete runs not in Airflow
                run_ids = [x["dag_run_id"] for x in dag_runs_data["dag_runs"]]
                orphans = DAGRun.objects.filter(dag=dag).exclude(run_id__in=run_ids)
                run_orphans_count = orphans.count()
                orphans.delete()

                for run_info in dag_runs_data["dag_runs"]:
                    run, created = DAGRun.objects.get_or_create(
                        dag=dag,
                        run_id=run_info["dag_run_id"],
                        defaults={"execution_date": run_info["execution_date"]},
                    )
                    run.last_refreshed_at = timezone.now()
                    run.state = run_info["state"]
                    run.save()
                    if created:
                        created_count += 1
                    else:
                        updated_count += 1

            # Flag the datasource as synced
            self.last_synced_at = timezone.now()
            self.save()

        return EnvironmentSyncResult(
            environment=self,
            created=created_count,
            updated=updated_count,
            identical=identical_count,
            orphaned=dag_orphans_count + run_orphans_count,
        )

    def get_api_client(self):
        return AirflowAPIClient(
            url=self.api_url, username=self.username, password=self.password
        )

    def clean(self):
        client = self.get_api_client()
        try:
            client.list_dags()
        except AirflowAPIError as e:
            raise ValidationError(f"Error connecting to Airflow: {e}")


class ClusterPermission(Permission):
    cluster = models.ForeignKey("Cluster", on_delete=models.CASCADE)

    class Meta:
        unique_together = [("cluster", "team")]

    def index_object(self) -> None:
        self.cluster.build_index()

    def __str__(self) -> str:
        return f"Permission for team '{self.team}' on cluster '{self.cluster}'"


class DAGQuerySet(PipelinesQuerySet):
    def filter_for_user(self, user: User):
        if user.is_active and user.is_superuser:
            return self

        return self.filter(cluster__in=Cluster.objects.filter_for_user(user))


class DAG(Pipeline):
    class Meta:
        verbose_name = "DAG"
        ordering = ["dag_id"]

    cluster = models.ForeignKey("Cluster", on_delete=models.CASCADE)
    dag_id = models.CharField(max_length=200)
    description = models.TextField(blank=True)
    sample_config = models.JSONField(null=True, blank=True)

    objects = DAGQuerySet.as_manager()

    def __str__(self) -> str:
        return self.dag_id

    def get_permission_set(self):
        return self.cluster.clusterpermission_set.all()

    def populate_index(self, index: Index):
        # index.external_name = self.name  # TODO
        index.external_type = ExternalType.DAG.value
        index.path = [self.cluster.id.hex, self.id.hex]
        index.external_id = f"{self.dag_id}"
        index.content = self.content_summary
        # index.search = f"{self.name}"

    def get_absolute_url(self) -> str:
        return reverse(
            "connector_airflow:dag_detail",  # TODO
            args=(self.cluster.id, self.id),
        )

    @property
    def content_summary(self) -> str:
        # FIXME what is this?
        return ""

    @property
    def last_run(self) -> "DAGRun":
        return self.dagrun_set.first()

    def run(self, config=None):
        client = self.cluster.get_api_client()
        dag_run_data = client.trigger_dag_run(self.dag_id, conf=config)

        return DAGRun.objects.create(
            dag=self,
            run_id=dag_run_data["dag_run_id"],
            execution_date=dag_run_data["execution_date"],
            state=DAGRunState.QUEUED,
            used_config=config,
        )


<<<<<<< HEAD
=======
class DAGConfigQuerySet(PipelinesQuerySet):
    def filter_for_user(self, user: User):
        if user.is_active and user.is_superuser:
            return self

        return self.filter(dag__in=DAG.objects.filter_for_user(user))


class DAGConfig(Base):
    class Meta:
        verbose_name = "DAG config"
        ordering = ["name"]

    name = models.CharField(max_length=200)
    dag = models.ForeignKey("DAG", on_delete=models.CASCADE)
    config_data = models.JSONField(default=dict)

    objects = DAGConfigQuerySet.as_manager()

    @property
    def content_summary(self) -> str:
        count = self.dagrun_set.count()

        return (
            ""
            if count == 0
            else _("%(count)d DAG configuration%(suffix)s")
            % {"count": count, "suffix": pluralize(count)}
        )

    @property
    def last_run(self) -> "DAGRun":
        return DAGRun.objects.get_last_for_dag_and_config(dag_config=self)


>>>>>>> 3fcc888b
@dataclass
class DAGRunResult:
    # TODO: document and move in api module

    def __str__(self) -> str:
        return _('The DAG config "%(name)s" has been run') % {
            "name": self.dag_config.display_name
        }


class DAGRunQuerySet(PipelinesQuerySet):
    def filter_for_user(self, user: User):
        if user.is_active and user.is_superuser:
            return self

        return self.filter(dag__in=DAG.objects.filter_for_user(user))

    def filter_for_refresh(self):
        return self.filter(state__in=[DAGRunState.RUNNING, DAGRunState.QUEUED])

    def get_last_for_dag_and_config(self, *, dag: DAG = None, dag_config=None):
        qs = self.all()
        if dag is not None:
            qs = qs.filter(dag_config__dag=dag)
        if dag_config is not None:
            qs = qs.filter(dag_config=dag_config)

        return qs.order_by("-airflow_execution_date").first()


class DAGRunState(models.TextChoices):
    SUCCESS = "success", _("Success")
    RUNNING = "running", _("Running")
    FAILED = "failed", _("Failed")
    QUEUED = "queued", _("Queued")


class DAGRun(Base, WithStatus):
    STATUS_MAPPINGS = {
        DAGRunState.SUCCESS: WithStatus.SUCCESS,
        DAGRunState.RUNNING: WithStatus.RUNNING,
        DAGRunState.FAILED: WithStatus.ERROR,
        DAGRunState.QUEUED: WithStatus.PENDING,
    }

    class Meta:
        ordering = ("-execution_date",)

    dag = models.ForeignKey("DAG", on_delete=models.CASCADE)
    last_refreshed_at = models.DateTimeField(null=True)
    run_id = models.CharField(max_length=200, blank=False)
    execution_date = models.DateTimeField()
    state = models.CharField(max_length=200, blank=False, choices=DAGRunState.choices)
    used_config = models.JSONField(null=True, blank=True)

    objects = DAGRunQuerySet.as_manager()

    def get_absolute_url(self) -> str:
        return reverse(
            "connector_airflow:dag_run_detail",
            args=(self.dag.cluster.id, self.dag.id, self.id),
        )

    def refresh(self) -> None:
        client = self.dag.cluster.get_api_client()
        run_data = client.get_dag_run(self.dag.dag_id, self.run_id)

        self.last_refreshed_at = timezone.now()
        self.state = run_data["state"]
        self.save()

    @property
    def status(self):
        try:
            return self.STATUS_MAPPINGS[self.state]
        except KeyError:
            return WithStatus.UNKNOWN<|MERGE_RESOLUTION|>--- conflicted
+++ resolved
@@ -227,45 +227,7 @@
             used_config=config,
         )
 
-
-<<<<<<< HEAD
-=======
-class DAGConfigQuerySet(PipelinesQuerySet):
-    def filter_for_user(self, user: User):
-        if user.is_active and user.is_superuser:
-            return self
-
-        return self.filter(dag__in=DAG.objects.filter_for_user(user))
-
-
-class DAGConfig(Base):
-    class Meta:
-        verbose_name = "DAG config"
-        ordering = ["name"]
-
-    name = models.CharField(max_length=200)
-    dag = models.ForeignKey("DAG", on_delete=models.CASCADE)
-    config_data = models.JSONField(default=dict)
-
-    objects = DAGConfigQuerySet.as_manager()
-
-    @property
-    def content_summary(self) -> str:
-        count = self.dagrun_set.count()
-
-        return (
-            ""
-            if count == 0
-            else _("%(count)d DAG configuration%(suffix)s")
-            % {"count": count, "suffix": pluralize(count)}
-        )
-
-    @property
-    def last_run(self) -> "DAGRun":
-        return DAGRun.objects.get_last_for_dag_and_config(dag_config=self)
-
-
->>>>>>> 3fcc888b
+      
 @dataclass
 class DAGRunResult:
     # TODO: document and move in api module
