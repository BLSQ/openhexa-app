from __future__ import annotations

import json
import typing
import uuid
from enum import Enum
from functools import cache
from logging import getLogger
from time import sleep
from urllib.parse import urljoin

import django.apps
from django.conf import settings
from django.contrib.auth.models import AnonymousUser
from django.contrib.contenttypes.fields import GenericForeignKey
from django.contrib.contenttypes.models import ContentType
from django.core.exceptions import ValidationError
from django.core.signing import Signer
from django.db import models, transaction
from django.db.models import OuterRef, Prefetch, Q, Subquery
from django.http import HttpRequest
from django.template.defaultfilters import pluralize
from django.urls import reverse
from django.utils import timezone
from django.utils.dateparse import parse_datetime
from django.utils.translation import gettext_lazy as _

from hexa.catalog.models import Datasource
from hexa.core.models import Base, WithStatus
from hexa.core.models.base import BaseQuerySet
from hexa.core.models.behaviors import Status
from hexa.core.models.cryptography import EncryptedTextField
from hexa.pipelines.models import Environment, Index, Pipeline
from hexa.pipelines.sync import EnvironmentSyncResult
from hexa.plugins.connector_airflow.api import AirflowAPIClient, AirflowAPIError
from hexa.user_management.models import Permission, Team, User

logger = getLogger(__name__)


class ExternalType(Enum):
    CLUSTER = "cluster"
    DAG = "dag"


class ClusterQuerySet(BaseQuerySet):
    def filter_for_user(self, user: typing.Union[AnonymousUser, User]):
        # Clusters are only visible to superusers for now
        return self._filter_for_user_and_query_object(user, Q(pk=None))


class Cluster(Environment):
    class Meta:
        ordering = ("name",)
        verbose_name = "Airflow Cluster"

    name = models.CharField(max_length=200)
    url = models.URLField(blank=False)

    username = EncryptedTextField()
    password = EncryptedTextField()

    objects = ClusterQuerySet.as_manager()

    @property
    def api_url(self):
        return urljoin(self.url, "api/v1/")

    def __str__(self) -> str:
        return self.name

    def populate_index(self, index: Index) -> None:  # TODO
        index.external_name = self.name
        index.external_type = ExternalType.CLUSTER.value
        index.path = [self.id.hex]
        index.external_id = f"{self.api_url}"
        index.content = self.content_summary
        index.search = f"{self.name}"

    def get_absolute_url(self) -> str:
        return reverse(
            "connector_airflow:cluster_detail",
            args=(self.id,),
        )

    def get_permission_set(self):
        return []

    @property
    def dag_set(self):
        return DAG.objects.filter(template__cluster=self)

    @property
    def content_summary(self) -> str:
        count = DAG.objects.filter(template__cluster=self).count()

        return (
            ""
            if count == 0
            else _("%(dag_count)d DAG%(suffix)s")
            % {"dag_count": count, "suffix": pluralize(count)}
        )

    def dag_runs_sync(self, limit: int = 100):
        """
        Sync the last few dag run, to maintain the state of the most recent one up to date
        Try to minimise the DB update -> only refresh when state is different or dag is "active"

        :param limit: number of dag runs to track, starting from the most recent one
        :return: None
        """
        client = self.get_api_client()
        dag_runs = client.list_dag_runs("~", limit)
        for run_info in dag_runs["dag_runs"]:
            try:
                dag_run = DAGRun.objects.get(
                    dag__dag_id=run_info["dag_id"],
                    run_id=run_info["dag_run_id"],
                )
            except DAGRun.DoesNotExist:
                continue

            dag_run.update_state(run_info)

    def sync(self):
        created_count = 0
        updated_count = 0
        identical_count = 0
        orphans_count = 0

        with transaction.atomic():
            client = self.get_api_client()

            # update variables
            variables = client.list_variables()
            for template in self.dagtemplate_set.all():
                var_name = f"TEMPLATE_{template.code.upper()}_DAGS"
                config = template.build_dag_config()
                if var_name not in variables:
                    client.create_variable(var_name, json.dumps(config, indent=2))
                    created_count += 1
                elif variables[var_name] != config:
                    client.update_variable(var_name, json.dumps(config, indent=2))
                    updated_count += 1
                else:
                    identical_count += 1

            if created_count or updated_count:
                # let's wait to airflow to reload dags -- can take up to 60s
                # it isn't a problem: edition is rare and sync is async
                # just don't lock the DB when doing cluster.sync
                sleep(settings.AIRFLOW_SYNC_WAIT)

            # check import error
            # refresh dags and check if conform to target
            dags_data = client.list_dags()

            # do we have more dags that airflow?
            airflow_dags = set([x["dag_id"] for x in dags_data["dags"]])
            hexa_dags = set(
                [x.dag_id for x in DAG.objects.filter(template__cluster=self)]
            )
            for hexa_orphan in hexa_dags - airflow_dags:
                logger.error(
                    "DAG %s present in hexa and not in airflow -> configuration issue",
                    hexa_orphan,
                )
            for airflow_orphan in airflow_dags - hexa_dags:
                logger.error(
                    "DAG %s present in airflow and not in hexa -> configuration issue",
                    airflow_orphan,
                )
            orphans_count += len(airflow_dags - hexa_dags)
            orphans_count += len(hexa_dags - airflow_dags)

            # for common dags: download dag run
            for dag_id in set.intersection(airflow_dags, hexa_dags):
                hexa_dag = DAG.objects.get(template__cluster=self, dag_id=dag_id)
                dag_info = [d for d in dags_data["dags"] if d["dag_id"] == dag_id][0]

                # update dag info
                hexa_dag.template.description = dag_info["description"]
                hexa_dag.template.save()

                # check schedule
                if not (
                    (
                        dag_info["schedule_interval"] is None
                        and hexa_dag.schedule is None
                    )
                    or (
                        dag_info["schedule_interval"]
                        and dag_info["schedule_interval"]["value"] == hexa_dag.schedule
                    )
                ):
                    logger.error(
                        "DAG %s schedule missmatch between openhexa/airflow",
                        hexa_dag.dag_id,
                    )

                if dag_info["is_active"] is False:
                    logger.error("DAG %s inactive in airflow", hexa_dag.dag_id)

                if dag_info["is_paused"] is True:
                    client.unpause_dag(dag_id)

                # update runs
                dag_runs_data = client.list_dag_runs(dag_id)

                # Delete runs not in Airflow
                run_ids = [x["dag_run_id"] for x in dag_runs_data["dag_runs"]]
                orphans = DAGRun.objects.filter(dag=hexa_dag).exclude(
                    run_id__in=run_ids
                )
                orphans.delete()

                for run_info in dag_runs_data["dag_runs"]:
                    run, created = DAGRun.objects.get_or_create(
                        dag=hexa_dag,
                        run_id=run_info["dag_run_id"],
                        defaults={
                            "execution_date": parse_datetime(run_info["execution_date"])
                        },
                    )
                    run.update_state(run_info)

            # Flag the datasource as synced
            self.last_synced_at = timezone.now()
            self.save()

        return EnvironmentSyncResult(
            environment=self,
            created=created_count,
            updated=updated_count,
            identical=identical_count,
            orphaned=orphans_count,
        )

    def get_api_client(self):
        return AirflowAPIClient(
            url=self.api_url, username=self.username, password=self.password
        )

    def clean(self):
        client = self.get_api_client()
        try:
            client.list_dags()
        except AirflowAPIError as e:
            raise ValidationError(f"Error connecting to Airflow: {e}")


class DAGTemplate(Base):
    class Meta:
        verbose_name = "DAGTemplate"
        ordering = ["code"]

    cluster = models.ForeignKey("Cluster", on_delete=models.CASCADE)
    code = models.CharField(max_length=200)
    description = models.TextField(blank=True)
    sample_config = models.JSONField(blank=True, default=dict)

    def build_dag_config(self):
        return [dag.build_dag_config() for dag in self.dag_set.all()]

    def __str__(self):
        return self.code


class DAGQuerySet(BaseQuerySet):
    def filter_for_user(self, user: typing.Union[AnonymousUser, User]):
        return self._filter_for_user_and_query_object(
            user,
            Q(dagpermission__team__in=Team.objects.filter_for_user(user)),
        )


class DAG(Pipeline):
    class Meta:
        verbose_name = "DAG"
        ordering = ["dag_id"]

    template = models.ForeignKey(DAGTemplate, on_delete=models.CASCADE)
    dag_id = models.CharField(max_length=200)

    # for scheduled DAG:
    config = models.JSONField(blank=True, default=dict)
    schedule = models.CharField(max_length=200, null=True, blank=True)
    user = models.ForeignKey(
        "user_management.User", null=True, blank=True, on_delete=models.SET_NULL
    )

    objects = DAGQuerySet.as_manager()

    def __str__(self) -> str:
        return self.dag_id

    def get_permission_set(self):
        return self.dagpermission_set.all()

    def populate_index(self, index: Index):
        index.external_name = self.dag_id
        index.external_type = ExternalType.DAG.value
        index.path = [self.template.cluster.id.hex, self.id.hex]
        index.external_id = f"{self.dag_id}"
        index.search = f"{self.dag_id}"

    def get_absolute_url(self) -> str:
        return reverse(
            "connector_airflow:dag_detail",  # TODO
            args=(self.id,),
        )

    @property
    def last_run(self) -> "DAGRun":
        return self.dagrun_set.first()

    def run(
        self,
        *,
        request: HttpRequest,
        conf: typing.Mapping[str, typing.Any] = None,
        webhook_path: str = None,
    ):
        if conf is None:
            conf = {}

        client = self.template.cluster.get_api_client()
        # add report email to feedback user
        conf["_report_email"] = request.user.email
        if webhook_path is not None:
            raw_token, signed_token = self.build_webhook_token()
            conf["_webhook_url"] = request.build_absolute_uri(webhook_path)
            conf["_webhook_token"] = signed_token
        else:
            raw_token = ""
        dag_run_data = client.trigger_dag_run(self.dag_id, conf=conf)

        # don't save private information in past run, like email, tokens...
        public_conf = {k: v for k, v in conf.items() if not k.startswith("_")}

        return DAGRun.objects.create(
            dag=self,
            user=request.user,
            run_id=dag_run_data["dag_run_id"],
            execution_date=parse_datetime(dag_run_data["execution_date"]),
            state=DAGRunState.QUEUED,
            conf=public_conf,
            webhook_token=raw_token,
        )

    def build_dag_config(self):
        return {
            "dag_id": self.dag_id,
            "token": self.get_token(),
            "credentials_url": f'{settings.BASE_URL}{reverse("pipelines:credentials")}',
            "static_config": self.config,
            "report_email": self.user.email if self.user else None,
            "schedule": self.schedule if self.schedule else None,
        }

    @staticmethod
    def build_webhook_token() -> typing.Tuple[str, typing.Any]:
        unsigned = str(uuid.uuid4())

        return unsigned, Signer().sign_object(unsigned)


@cache
def limit_data_source_types():
    all_models = django.apps.apps.get_models()
    datasources = [x for x in all_models if issubclass(x, Datasource)]
    names = [x.__name__.lower() for x in datasources]
    return {"model__in": names}


class DAGAuthorizedDatasource(Base):
    dag = models.ForeignKey(
        "DAG", on_delete=models.CASCADE, related_name="authorized_datasources"
    )
    datasource_type = models.ForeignKey(
        ContentType,
        on_delete=models.CASCADE,
        limit_choices_to=limit_data_source_types,
    )
    datasource_id = models.UUIDField()
    datasource = GenericForeignKey("datasource_type", "datasource_id")
    slug = models.SlugField(
        max_length=200,
        blank=True,
        null=True,
        help_text="A slug to identify the datasource in the pipeline. "
        "If left empty, the datasource will be available with the same name as in the notebooks",
    )  # blank and null needed to allow for multiple empty slugs per dag
    # https://docs.djangoproject.com/en/4.0/ref/models/fields/#django.db.models.Field.null

    class Meta:
        unique_together = [
            ("dag", "slug"),
        ]

    def __str__(self):
        return f'Access to "{self.datasource}" ({self.datasource._meta.verbose_name}) for DAG "{self.dag}"'


class DAGPermission(Permission):
    class Meta(Permission.Meta):
        constraints = [
            models.UniqueConstraint(
                "team",
                "dag",
                name="dag_unique_team",
                condition=Q(team__isnull=False),
            ),
            models.UniqueConstraint(
                "user",
                "dag",
                name="dag_unique_user",
                condition=Q(user__isnull=False),
            ),
            models.CheckConstraint(
                check=Q(team__isnull=False) | Q(user__isnull=False),
                name="dag_user_or_team_not_null",
            ),
        ]

    dag = models.ForeignKey("DAG", on_delete=models.CASCADE)

    def index_object(self) -> None:
        self.dag.build_index()

    def __str__(self) -> str:
        return f"Permission for team '{self.team}' for dag '{self.dag}'"


class DAGRunQuerySet(BaseQuerySet):
    def filter_for_user(self, user: typing.Union[AnonymousUser, User]):
        return self.filter(dag__in=DAG.objects.filter_for_user(user))

    def filter_for_refresh(self):
        return self.filter(state__in=[DAGRunState.RUNNING, DAGRunState.QUEUED])

    def with_favorite(self, user: User):
        return self.prefetch_related(
            Prefetch(
                "dagrunfavorite_set",
                queryset=DAGRunFavorite.objects.filter_for_user(user),
            )
        ).annotate(
            favorite=Subquery(
                DAGRunFavorite.objects.filter_for_user(user)
                .filter(
                    dag_run=OuterRef("id"),
                )
                .values("name")[:1]
            ),
        )


class DAGRunState(models.TextChoices):
    SUCCESS = "success", _("Success")
    RUNNING = "running", _("Running")
    FAILED = "failed", _("Failed")
    QUEUED = "queued", _("Queued")


class DAGRun(Base, WithStatus):
    STATUS_MAPPINGS = {
        DAGRunState.SUCCESS: Status.SUCCESS,
        DAGRunState.RUNNING: Status.RUNNING,
        DAGRunState.FAILED: Status.ERROR,
        DAGRunState.QUEUED: Status.PENDING,
    }

    class Meta:
        ordering = ("-execution_date",)

    user = models.ForeignKey(
        "user_management.User", null=True, on_delete=models.SET_NULL
    )
    dag = models.ForeignKey("DAG", on_delete=models.CASCADE)
    last_refreshed_at = models.DateTimeField(null=True)
    run_id = models.CharField(max_length=200, blank=False)
    execution_date = models.DateTimeField()
    state = models.CharField(max_length=200, blank=False, choices=DAGRunState.choices)
    duration = models.DurationField(null=True)
    conf = models.JSONField(blank=True, default=dict)
    webhook_token = models.CharField(max_length=200, blank=True)

    objects = DAGRunQuerySet.as_manager()

    def get_absolute_url(self) -> str:
        return reverse(
            "connector_airflow:dag_run_detail",
            args=(self.dag.id, self.id),
        )

    def refresh(self) -> None:
        client = self.dag.template.cluster.get_api_client()
        run_data = client.get_dag_run(self.dag.dag_id, self.run_id)

        self.update_state(run_data)

    def update_state(self, run_data):
        should_update = self.state != run_data["state"] or self.state in [
            DAGRunState.RUNNING,
            DAGRunState.QUEUED,
        ]
        success_or_failed = run_data["state"] in [
            DAGRunState.SUCCESS,
            DAGRunState.FAILED,
        ]
        if should_update:
            self.last_refreshed_at = timezone.now()
            self.state = run_data["state"]
            if success_or_failed:
<<<<<<< HEAD
                self.duration = (
                    parse_datetime(run_data["end_date"]) - self.execution_date
                )
=======
                self.duration = self.end_date - self.execution_date
>>>>>>> 74526eee
            self.save()

    def add_to_favorites(
        self, *, user: User, name: typing.Optional[str]
    ) -> "DAGRunFavorite":
        if self.is_in_favorites(user):
            raise ValueError("DAGRun is already in favorites")

        return DAGRunFavorite.objects.create(user=user, dag_run=self, name=name)

    def remove_from_favorites(self, user: User):
        if not self.is_in_favorites(user):
            raise ValueError("DAGRun is not in favorites")

        DAGRunFavorite.objects.get(user=user, dag_run=self).delete()

    def is_in_favorites(self, user: User):
        try:
            DAGRunFavorite.objects.get(dag_run=self, user=user)
            return True
        except DAGRunFavorite.DoesNotExist:
            return False

    @property
    def status(self):
        try:
            return self.STATUS_MAPPINGS[self.state]
        except KeyError:
            return Status.UNKNOWN


class DAGRunFavoriteQuerySet(BaseQuerySet):
    def filter_for_user(self, user: typing.Union[AnonymousUser, User]):
        return self._filter_for_user_and_query_object(
            user,
            Q(user=user),
            return_all_if_superuser=False,
        )


class DAGRunFavorite(Base):
    class Meta:
        unique_together = [("user", "dag_run")]

    user = models.ForeignKey("user_management.User", on_delete=models.CASCADE)
    dag_run = models.ForeignKey("DAGRun", on_delete=models.CASCADE)
    name = models.CharField(max_length=200)

    objects = DAGRunFavoriteQuerySet.as_manager()<|MERGE_RESOLUTION|>--- conflicted
+++ resolved
@@ -513,13 +513,9 @@
             self.last_refreshed_at = timezone.now()
             self.state = run_data["state"]
             if success_or_failed:
-<<<<<<< HEAD
                 self.duration = (
                     parse_datetime(run_data["end_date"]) - self.execution_date
                 )
-=======
-                self.duration = self.end_date - self.execution_date
->>>>>>> 74526eee
             self.save()
 
     def add_to_favorites(
