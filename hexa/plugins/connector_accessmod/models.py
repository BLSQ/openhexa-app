--- conflicted
+++ resolved
@@ -1252,22 +1252,15 @@
 
         am_conf = {
             "output_dir": output_dir,
-<<<<<<< HEAD
             "extent": self.project.extent,
-=======
-            "time_thresholds": self.time_thresholds,
->>>>>>> 1af6a954
             "crs": self.project.crs,
             "country": {
                 "name": self.project.country.name,
                 "iso-a2": self.project.country.code,
                 "iso-a3": self.project.country.alpha3,
             },
-<<<<<<< HEAD
             "spatial_resolution": self.project.spatial_resolution,
             "time_thresholds": self.time_thresholds,
-=======
->>>>>>> 1af6a954
         }
 
         if self.population.status == FilesetStatus.TO_ACQUIRE:
