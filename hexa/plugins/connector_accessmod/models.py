from __future__ import annotations

import enum
import typing

from django.conf import settings
from django.contrib.auth.models import AnonymousUser, User
from django.contrib.postgres.fields import ArrayField
from django.core.exceptions import PermissionDenied
from django.db import models, transaction
from django.db.models import Q
from django.http import HttpRequest
<<<<<<< HEAD
from django_countries.fields import CountryField
from dpq.models import BaseJob
=======
from django_countries.fields import Country, CountryField
>>>>>>> 45d7dd4e
from model_utils.managers import InheritanceManager, InheritanceQuerySet

from hexa.catalog.models import Datasource, Entry
from hexa.core import mimetypes
from hexa.core.models import Base
from hexa.core.models.base import BaseQuerySet
from hexa.pipelines.models import Pipeline
from hexa.plugins.connector_airflow import models as airflow_models
from hexa.plugins.connector_s3.models import Bucket
from hexa.user_management.models import Permission, PermissionMode, Team


class ProjectQuerySet(BaseQuerySet):
    def filter_for_user(self, user: typing.Union[AnonymousUser, User]):
        return self._filter_for_user_and_query_object(
            user,
            Q(projectpermission__user=user)
            | Q(projectpermission__team__in=Team.objects.filter_for_user(user)),
            return_all_if_superuser=False,
        )


class ProjectManager(models.Manager):
    def create_if_has_perm(
        self,
        principal: User,
        *,
        name: str,
        country: Country,
        spatial_resolution: int,
        description: str,
        crs: int,
        extent: Fileset,
    ):
        if not principal.has_perm("connector_accessmod.create_project"):
            raise PermissionDenied

        project = self.create(
            name=name,
            country=country,
            spatial_resolution=spatial_resolution,
            crs=crs,
            extent=extent,
            description=description,
            author=principal,
        )
        ProjectPermission.objects.create_if_has_perm(
            principal,
            user=principal,
            project=project,
            mode=PermissionMode.OWNER,
        )

        return project


class Project(Datasource):
    class Meta:
        ordering = ["-created_at"]
        constraints = [
            models.UniqueConstraint("name", "author", name="project_unique_name_author")
        ]

    name = models.TextField(verbose_name="project name")
    country = CountryField()
    author = models.ForeignKey(
        "user_management.User", null=True, on_delete=models.SET_NULL
    )
    description = models.TextField(verbose_name="Project description", blank=True)
    spatial_resolution = models.PositiveIntegerField()
    crs = models.PositiveIntegerField()
    extent = models.ForeignKey(
        "Fileset", on_delete=models.PROTECT, null=True, blank=True, related_name="+"
    )

    objects = ProjectManager.from_queryset(ProjectQuerySet)()

    @property
    def owner(
        self,
    ) -> typing.Optional[typing.Union[User, Team]]:
        try:
            permission = self.projectpermission_set.get(mode=PermissionMode.OWNER)

            return permission.user if permission.user is not None else permission.team
        except ProjectPermission.DoesNotExist:
            return None

    @transaction.atomic
    def delete(self, *args, **kwargs):
        """We override delete() here because we can't control Django CASCADE order. Foreign keys from Analysis to
        Fileset are PROTECTED, which prevents a simple CASCADE delete at the project level."""

        self.analysis_set.all().delete()

        return super().delete(*args, **kwargs)

    @property
    def display_name(self):
        return self.name

    def sync(self):
        pass  # No need to sync, source of truth is OpenHexa

    def get_pipeline_credentials(self):
        pass

    def get_permission_set(self):
        return self.projectpermission_set.all()

    def populate_index(self, index):
        raise NotImplementedError  # Skip indexing for now

    def get_absolute_url(self):
        raise NotImplementedError

    def update_if_has_perm(self, principal: User, **kwargs):
        if not principal.has_perm("connector_accessmod.update_project", self):
            raise PermissionDenied

        for key in [
            "name",
            "country",
            "spatial_resolution",
            "crs",
            "extent",
            "description",
        ]:
            if key in kwargs:
                setattr(self, key, kwargs[key])

        return self.save()

    def delete_if_has_perm(self, principal: User):
        if not principal.has_perm("connector_accessmod.delete_project", self):
            raise PermissionDenied

        return super().delete()

    def __str__(self):
        return self.name


class ProjectPermissionManager(models.Manager):
    def create_if_has_perm(
        self,
        principal: User,
        *,
        user: User = None,
        team: Team = None,
        project: Project,
        mode: PermissionMode,
    ):
        if not principal.has_perm(
            "connector_accessmod.create_project_permission", project
        ):
            raise PermissionDenied

        permission = self.create(
            user=user,
            team=team,
            project=project,
            mode=mode,
        )

        return permission


class ProjectPermissionQuerySet(BaseQuerySet):
    def filter_for_user(self, user: typing.Union[AnonymousUser, User]):
        return self._filter_for_user_and_query_object(
            user,
            Q(user=user) | Q(team__in=Team.objects.filter_for_user(user)),
            return_all_if_superuser=False,
        )


class ProjectPermission(Permission):
    class Meta(Permission.Meta):
        constraints = [
            models.UniqueConstraint(
                "team",
                "project",
                name="project_unique_team",
                condition=Q(team__isnull=False),
            ),
            models.UniqueConstraint(
                "user",
                "project",
                name="project_unique_user",
                condition=Q(user__isnull=False),
            ),
            models.CheckConstraint(
                check=Q(team__isnull=False) | Q(user__isnull=False),
                name="project_permission_user_or_team_not_null",
            ),
        ]

    project = models.ForeignKey("connector_accessmod.Project", on_delete=models.CASCADE)

    objects = ProjectPermissionManager.from_queryset(ProjectPermissionQuerySet)()

    @property
    def owner(
        self,
    ) -> typing.Union[User, Team]:
        return self.project.owner

    def index_object(self):
        self.project.build_index()

    def update_if_has_perm(self, principal: User, **kwargs):
        if not principal.has_perm(
            "connector_accessmod.update_project_permission", self.project
        ):
            raise PermissionDenied

        for key in ["mode"]:
            if key in kwargs:
                setattr(self, key, kwargs[key])

        return self.save()

    def delete_if_has_perm(self, principal: User):
        if not principal.has_perm(
            "connector_accessmod.delete_project_permission", self.project
        ):
            raise PermissionDenied

        return super().delete()

    def __str__(self):
        return f"Permission for team '{self.team}' on AM project '{self.project}'"


class FilesetStatus(models.TextChoices):
    # pending: fileset incomplete, upload not started or in progress
    PENDING = "PENDING"

    # upload finished, validation running
    VALIDATING = "VALIDATING"

    # validation done, outcome valid or invalid
    VALID = "VALID"
    INVALID = "INVALID"


class FilesetQuerySet(BaseQuerySet):
    def filter_for_user(self, user: typing.Union[AnonymousUser, User]):
        return self.filter(project__in=Project.objects.filter_for_user(user)).distinct()


class FilesetManager(models.Manager):
    def create_if_has_perm(
        self, principal: User, *, project: Project, name: str, role: FilesetRole
    ):
        if not principal.has_perm("connector_accessmod.create_fileset", project):
            raise PermissionDenied

        return self.create(
            author=principal,
            name=name,
            project=project,
            role=role,
        )


class FilesetStatus(models.TextChoices):
    PENDING = "PENDING"
    VALID = "VALID"
    INVALID = "INVALID"


class Fileset(Entry):
    class Meta:
        ordering = ["-created_at"]
        constraints = [
            models.UniqueConstraint(
                "name", "project", name="fileset_unique_name_project"
            )
        ]

    project = models.ForeignKey("Project", on_delete=models.CASCADE)
    name = models.TextField()
    status = models.CharField(
        max_length=50, choices=FilesetStatus.choices, default=FilesetStatus.PENDING
    )
    role = models.ForeignKey("FilesetRole", on_delete=models.PROTECT)
<<<<<<< HEAD
    status = models.CharField(
        max_length=50,
        choices=FilesetStatus.choices,
        default=FilesetStatus.PENDING,
    )
    owner = models.ForeignKey(
=======
    author = models.ForeignKey(
>>>>>>> 45d7dd4e
        "user_management.User", null=True, on_delete=models.SET_NULL
    )
    metadata = models.JSONField(blank=True, default=dict)

    objects = FilesetManager.from_queryset(FilesetQuerySet)()

    def update_if_has_perm(self, principal: User, *, name: str):
        if not principal.has_perm("connector_accessmod.update_fileset", self):
            raise PermissionDenied

        self.name = name

        return self.save()

    def delete_if_has_perm(self, principal: User):
        if not principal.has_perm("connector_accessmod.delete_fileset", self):
            raise PermissionDenied

        return super().delete()

    @property
    def owner(
        self,
    ) -> typing.Union[User, Team]:
        return self.project.owner

    def get_permission_set(self):
        return self.project.get_permission_set()

    def populate_index(self, index):
        raise NotImplementedError

    def get_absolute_url(self):
        raise NotImplementedError


class FilesetFormat(models.TextChoices):
    VECTOR = "VECTOR"
    RASTER = "RASTER"
    TABULAR = "TABULAR"


class ValidateFilesetJob(BaseJob):
    # queue table to hold validation job from django-postgres-queue
    # Need to redefine this class to specify a custom table name,
    # to avoid conflicts with other queue in the system
    class Meta:
        db_table = "connector_accessmod_validatefilesetjob"


class FilesetRoleCode(models.TextChoices):
    BARRIER = "BARRIER"
    CATCHMENT_AREAS = "CATCHMENT_AREAS"
    COVERAGE = "COVERAGE"
    DEM = "DEM"
    FRICTION_SURFACE = "FRICTION_SURFACE"
    GEOMETRY = "GEOMETRY"
    HEALTH_FACILITIES = "HEALTH_FACILITIES"
    LAND_COVER = "LAND_COVER"
    MOVING_SPEEDS = "MOVING_SPEEDS"
    POPULATION = "POPULATION"
    SLOPE = "SLOPE"
    TRANSPORT_NETWORK = "TRANSPORT_NETWORK"
    TRAVEL_TIMES = "TRAVEL_TIMES"
    WATER = "WATER"


class FilesetRole(Base):
    class Meta:
        ordering = ["code"]

    name = models.TextField()
    code = models.CharField(max_length=50, choices=FilesetRoleCode.choices)
    format = models.CharField(max_length=20, choices=FilesetFormat.choices)


class FileQuerySet(BaseQuerySet):
    def filter_for_user(self, user: typing.Union[AnonymousUser, User]):
        return self.filter(fileset__in=Fileset.objects.filter_for_user(user)).distinct()


class FileManager(models.Manager):
    def create_if_has_perm(
        self, principal: User, *, fileset: Fileset, uri: str, mime_type: str
    ):
        if not principal.has_perm("connector_accessmod.create_file", fileset):
            raise PermissionDenied

        return self.create(fileset=fileset, uri=uri, mime_type=mime_type)


class File(Entry):
    class Meta:
        ordering = ["-created_at"]

    mime_type = models.CharField(
        max_length=255
    )  # According to the spec https://datatracker.ietf.org/doc/html/rfc4288#section-4.2
    uri = models.TextField(unique=True)
    fileset = models.ForeignKey("Fileset", on_delete=models.CASCADE)

    objects = FileManager.from_queryset(FileQuerySet)()

    def get_permission_set(self):
        return self.fileset.get_permission_set()

    def populate_index(self, index):
        raise NotImplementedError

    def get_absolute_url(self):
        raise NotImplementedError

    @property
    def name(self):
        return self.uri.split("/")[-1]


class AnalysisStatus(models.TextChoices):
    DRAFT = "DRAFT"
    READY = "READY"
    QUEUED = "QUEUED"
    RUNNING = "RUNNING"
    SUCCESS = "SUCCESS"
    FAILED = "FAILED"


class AnalysisType(str, enum.Enum):
    ACCESSIBILITY = "ACCESSIBILITY"
    GEOGRAPHIC_COVERAGE = "GEOGRAPHIC_COVERAGE"


class AnalysisQuerySet(BaseQuerySet, InheritanceQuerySet):
    def filter_for_user(self, user: typing.Union[AnonymousUser, User]):
        return self._filter_for_user_and_query_object(
            user,
            Q(project__projectpermission__user=user)
            | Q(
                project__projectpermission__team__in=Team.objects.filter_for_user(user)
            ),
            return_all_if_superuser=False,
        )


class AnalysisManager(InheritanceManager):
    """Unfortunately, InheritanceManager does not support from_queryset, so we have to subclass it
    and "re-attach" the queryset methods ourselves."""

    def get_queryset(self):
        return AnalysisQuerySet(self.model)

    def filter_for_user(self, user: typing.Union[AnonymousUser, User]):
        return self.get_queryset().filter_for_user(user)

    def create_if_has_perm(self, principal: User, *, project: Project, **kwargs):
        if not principal.has_perm("connector_accessmod.create_analysis", project):
            raise PermissionDenied

        for key in kwargs:
            if not hasattr(self.model, key):
                raise ValueError(f'Invalid {self.model} attribute "{key}"')

        return self.create(author=principal, project=project, **kwargs)


class Analysis(Pipeline):
    """Base analysis class

    NOTE: This model is impacted by a signal (see signals.py in the current module)
    Whenever a DAGRun linked to an analysis has a new state, the analysis status is likely to change.
    (see also the update_status_from_dag_run_state() method of this class)
    """

    class Meta:
        ordering = ["-created_at"]
        constraints = [
            models.UniqueConstraint(
                "name", "project", name="analysis_unique_name_project"
            )
        ]

    DAG_RUN_STATE_MAPPINGS = {
        airflow_models.DAGRunState.QUEUED: AnalysisStatus.QUEUED,
        airflow_models.DAGRunState.RUNNING: AnalysisStatus.RUNNING,
        airflow_models.DAGRunState.SUCCESS: AnalysisStatus.SUCCESS,
        airflow_models.DAGRunState.FAILED: AnalysisStatus.FAILED,
    }
    project = models.ForeignKey("Project", on_delete=models.CASCADE)
    author = models.ForeignKey(
        "user_management.User", null=True, on_delete=models.SET_NULL
    )
    status = models.CharField(
        max_length=50, choices=AnalysisStatus.choices, default=AnalysisStatus.DRAFT
    )
    name = models.TextField()
    dag_run = models.ForeignKey(
        "connector_airflow.DAGRun",
        null=True,
        blank=True,
        on_delete=models.PROTECT,
        related_name="+",
    )

    objects = AnalysisManager()

    def update_if_has_perm(self, principal: User, **kwargs):
        if not principal.has_perm("connector_accessmod.update_analysis", self):
            raise PermissionDenied

        for key in kwargs:
            if not hasattr(self, key):
                raise ValueError(f'Invalid {self} attribute "{key}"')
            setattr(self, key, kwargs[key])

        return self.save()

    def run_if_has_perm(
        self,
        principal: User,
        *,
        request: HttpRequest,
        conf: typing.Mapping[str, typing.Any] = None,
        webhook_path: str = None,
    ):
        if not principal.has_perm("connector_accessmod.run_analysis", self):
            raise PermissionDenied

        return self.run(request=request, conf=conf, webhook_path=webhook_path)

    def delete_if_has_perm(self, principal: User):
        if not principal.has_perm("connector_accessmod.delete_analysis", self):
            raise PermissionDenied

        return super().delete()

    def get_permission_set(self):
        return self.project.get_permission_set()

    @property
    def owner(
        self,
    ) -> typing.Union[User, Team]:
        return self.project.owner

    def populate_index(self, index):
        raise NotImplementedError

    def get_absolute_url(self):
        raise NotImplementedError

    def save(self, *args, **kwargs):
        if self.status == AnalysisStatus.DRAFT:
            self.update_status_if_draft()
        super().save(*args, **kwargs)

    def delete(self, *args, **kwargs):
        if self.status in [AnalysisStatus.QUEUED, AnalysisStatus.RUNNING]:
            raise ValueError(f"Cannot delete analyses in {self.status} state")
        return super().delete(*args, **kwargs)

    @transaction.atomic
    def run(
        self,
        *,
        request: HttpRequest,
        conf: typing.Mapping[str, typing.Any] = None,
        webhook_path: str = None,
    ):
        if self.status != AnalysisStatus.READY:
            raise ValueError(f"Cannot run analyses in {self.status} state")

        dag = airflow_models.DAG.objects.get(dag_id=self.dag_id)

        # This is a temporary solution until we figure out storage requirements
        if settings.ACCESSMOD_S3_BUCKET_NAME is None:
            raise ValueError("ACCESSMOD_S3_BUCKET_NAME is not set")
        try:
            bucket = Bucket.objects.get(name=settings.ACCESSMOD_S3_BUCKET_NAME)
        except Bucket.DoesNotExist:
            raise ValueError(
                f"The {settings.ACCESSMOD_S3_BUCKET_NAME} bucket does not exist"
            )

        self.dag_run = dag.run(
            request=request,
            conf=self.build_dag_conf(
                {
                    "output_dir": f"s3://{bucket.name}/{self.project.id}/{self.id}/",
                }
            ),
            webhook_path=webhook_path,
        )

        self.status = AnalysisStatus.QUEUED
        self.save()

    @property
    def type(self) -> AnalysisType:
        raise NotImplementedError

    @property
    def dag_id(self):
        raise NotImplementedError

    def build_dag_conf(self, conf: typing.Mapping[str, typing.Any]):
        raise NotImplementedError

    def update_status_if_draft(self):
        raise NotImplementedError

    def update_status(self, status: AnalysisStatus):
        if self.status in [status, AnalysisStatus.SUCCESS, AnalysisStatus.FAILED]:
            # If no status change or already successful or failed, do nothing
            return
        elif (
            self.status == AnalysisStatus.QUEUED
            and status
            in [AnalysisStatus.RUNNING, AnalysisStatus.SUCCESS, AnalysisStatus.FAILED]
        ) or (
            self.status == AnalysisStatus.RUNNING
            and status in [AnalysisStatus.SUCCESS, AnalysisStatus.FAILED]
        ):
            self.status = status
            self.save()
        else:
            raise ValueError(f"Cannot change status from {self.status} to {status}")

    def update_status_from_dag_run_state(self, state: airflow_models.DAGRunState):
        try:
            new_status_candidate = self.DAG_RUN_STATE_MAPPINGS[state]
            if new_status_candidate != self.status:
                self.update_status(self.DAG_RUN_STATE_MAPPINGS[state])
        except KeyError:
            raise ValueError(f"Cannot map DAGRunState {state}")

    @staticmethod
    def input_path(input_fileset: typing.Optional[Fileset] = None):
        if input_fileset is None:
            return None

        return (
            input_fileset.file_set.first().uri
        )  # TODO: handle exceptions and multi-files filesets

    def set_outputs(self, **kwargs):
        raise NotImplementedError

    def set_output(
        self,
        *,
        output_key: str,
        output_role_code: FilesetRoleCode,
        output_name: str,
        output_value: str,
    ):
        setattr(
            self,
            output_key,
            Fileset.objects.create(
                project=self.project,
                name=f"{output_name} ({self.name})",
                role=FilesetRole.objects.get(code=output_role_code),
                author=self.author,
            ),
        )
        getattr(self, output_key).file_set.create(
            mime_type=mimetypes.guess_type(output_value)[0], uri=output_value
        )
        self.save()


class AccessibilityAnalysisAlgorithm(models.TextChoices):
    ANISOTROPIC = "ANISOTROPIC"
    ISOTROPIC = "ISOTROPIC"


class AccessibilityAnalysis(Analysis):
    class Meta:
        verbose_name_plural = "Accessibility analyses"

    land_cover = models.ForeignKey(
        "Fileset", on_delete=models.PROTECT, null=True, blank=True, related_name="+"
    )
    dem = models.ForeignKey(
        "Fileset", on_delete=models.PROTECT, null=True, blank=True, related_name="+"
    )
    transport_network = models.ForeignKey(
        "Fileset", on_delete=models.PROTECT, null=True, blank=True, related_name="+"
    )
    slope = models.ForeignKey(
        "Fileset", on_delete=models.PROTECT, null=True, blank=True, related_name="+"
    )
    water = models.ForeignKey(
        "Fileset", on_delete=models.PROTECT, null=True, blank=True, related_name="+"
    )
    barrier = models.ForeignKey(
        "Fileset", on_delete=models.PROTECT, null=True, blank=True, related_name="+"
    )
    moving_speeds = models.ForeignKey(
        "Fileset", on_delete=models.PROTECT, null=True, blank=True, related_name="+"
    )
    health_facilities = models.ForeignKey(
        "Fileset", on_delete=models.PROTECT, null=True, blank=True, related_name="+"
    )
    invert_direction = models.BooleanField(default=False)
    max_travel_time = models.IntegerField(default=360)
    max_slope = models.FloatField(null=True, blank=True)
    priority_roads = models.BooleanField(default=True)
    priority_land_cover = ArrayField(models.PositiveSmallIntegerField(), default=list)

    water_all_touched = models.BooleanField(default=True)
    algorithm = models.CharField(
        max_length=50,
        choices=AccessibilityAnalysisAlgorithm.choices,
        default=AccessibilityAnalysisAlgorithm.ANISOTROPIC,
    )
    knight_move = models.BooleanField(default=False)

    travel_times = models.ForeignKey(
        "Fileset", null=True, on_delete=models.PROTECT, related_name="+"
    )
    friction_surface = models.ForeignKey(
        "Fileset", null=True, on_delete=models.PROTECT, related_name="+"
    )
    catchment_areas = models.ForeignKey(
        "Fileset", null=True, on_delete=models.PROTECT, related_name="+"
    )

    def populate_index(self, index):
        raise NotImplementedError

    def get_absolute_url(self):
        raise NotImplementedError

    def update_status_if_draft(self):
        if all(
            value is not None
            for value in [
                getattr(self, field)
                for field in [
                    "name",
                    "land_cover",
                    "transport_network",
                    "slope",
                    "water",
                    "health_facilities",
                ]
            ]
        ):
            self.status = AnalysisStatus.READY

    @transaction.atomic
    def set_outputs(
        self, travel_times: str, friction_surface: str, catchment_areas: str
    ):
        self.set_output(
            output_key="travel_times",
            output_role_code=FilesetRoleCode.TRAVEL_TIMES,
            output_name="Travel times",
            output_value=travel_times,
        )
        self.set_output(
            output_key="friction_surface",
            output_role_code=FilesetRoleCode.FRICTION_SURFACE,
            output_name="Friction surface",
            output_value=friction_surface,
        )
        self.set_output(
            output_key="catchment_areas",
            output_role_code=FilesetRoleCode.CATCHMENT_AREAS,
            output_name="Catchment areas",
            output_value=catchment_areas,
        )

    @property
    def type(self) -> AnalysisType:
        return AnalysisType.ACCESSIBILITY

    @property
    def dag_id(self):
        return "am_accessibility"

    def build_dag_conf(self, base_config: typing.Mapping[str, typing.Any]):
        dag_conf = {
            **base_config,
            "algorithm": self.algorithm,
            # "category_column": "???",   # TODO: add
            "max_travel_time": self.max_travel_time,
            "priority_roads": self.priority_roads,
            "water_all_touched": self.water_all_touched,
            "knight_move": self.knight_move,
            "invert_direction": self.invert_direction,
            "overwrite": False,
        }

        for fileset_field in [
            "health_facilities",
            "dem",
            "slope",
            "land_cover",
            "transport_network",
            "barrier",
            "water",
            "moving_speeds",
        ]:
            field_value = getattr(self, fileset_field)
            if field_value is not None:
                dag_conf[fileset_field] = self.input_path(field_value)

        if self.max_slope is not None:
            dag_conf["max_slope"] = self.max_slope
        if len(self.priority_land_cover) > 0:
            dag_conf["priority_land_cover"] = ",".join(
                [str(p) for p in self.priority_land_cover]
            )

        return dag_conf


class GeographicCoverageAnalysis(Analysis):
    population = models.ForeignKey(
        "Fileset", null=True, on_delete=models.PROTECT, related_name="+"
    )
    friction_surface = models.ForeignKey(
        "Fileset", null=True, on_delete=models.PROTECT, related_name="+"
    )
    dem = models.ForeignKey(
        "Fileset", null=True, on_delete=models.PROTECT, related_name="+"
    )
    health_facilities = models.ForeignKey(
        "Fileset", null=True, on_delete=models.PROTECT, related_name="+"
    )
    anisotropic = models.BooleanField(default=True)
    max_travel_time = models.IntegerField(null=True, default=360)
    hf_processing_order = models.CharField(max_length=100)

    geographic_coverage = models.ForeignKey(
        "Fileset", null=True, on_delete=models.PROTECT, related_name="+"
    )
    catchment_areas = models.ForeignKey(
        "Fileset", null=True, on_delete=models.PROTECT, related_name="+"
    )

    def populate_index(self, index):
        raise NotImplementedError

    def get_absolute_url(self):
        raise NotImplementedError

    def update_status_if_draft(self):
        if all(
            value is not None
            for value in [
                getattr(self, field)
                for field in [
                    "name",
                    "population",
                    "friction_surface",
                    "dem",
                    "health_facilities",
                    "hf_processing_order",
                ]
            ]
        ):
            self.status = AnalysisStatus.READY

    @transaction.atomic
    def set_outputs(self, geographic_coverage: str, catchment_areas: str):
        self.set_output(
            output_key="geographic_coverage",
            output_role_code=FilesetRoleCode.COVERAGE,
            output_name="Geographic coverage",
            output_value=geographic_coverage,
        )
        self.set_output(
            output_key="catchment_areas",
            output_role_code=FilesetRoleCode.CATCHMENT_AREAS,
            output_name="Catchment areas",
            output_value=catchment_areas,
        )

    @property
    def type(self) -> AnalysisType:
        return AnalysisType.GEOGRAPHIC_COVERAGE

    @property
    def dag_id(self):
        return "am_geographic_coverage"

    def build_dag_conf(self, output_dir: str):
        raise NotImplementedError<|MERGE_RESOLUTION|>--- conflicted
+++ resolved
@@ -10,12 +10,8 @@
 from django.db import models, transaction
 from django.db.models import Q
 from django.http import HttpRequest
-<<<<<<< HEAD
-from django_countries.fields import CountryField
+from django_countries.fields import Country, CountryField
 from dpq.models import BaseJob
-=======
-from django_countries.fields import Country, CountryField
->>>>>>> 45d7dd4e
 from model_utils.managers import InheritanceManager, InheritanceQuerySet
 
 from hexa.catalog.models import Datasource, Entry
@@ -283,12 +279,6 @@
         )
 
 
-class FilesetStatus(models.TextChoices):
-    PENDING = "PENDING"
-    VALID = "VALID"
-    INVALID = "INVALID"
-
-
 class Fileset(Entry):
     class Meta:
         ordering = ["-created_at"]
@@ -304,16 +294,7 @@
         max_length=50, choices=FilesetStatus.choices, default=FilesetStatus.PENDING
     )
     role = models.ForeignKey("FilesetRole", on_delete=models.PROTECT)
-<<<<<<< HEAD
-    status = models.CharField(
-        max_length=50,
-        choices=FilesetStatus.choices,
-        default=FilesetStatus.PENDING,
-    )
-    owner = models.ForeignKey(
-=======
     author = models.ForeignKey(
->>>>>>> 45d7dd4e
         "user_management.User", null=True, on_delete=models.SET_NULL
     )
     metadata = models.JSONField(blank=True, default=dict)
