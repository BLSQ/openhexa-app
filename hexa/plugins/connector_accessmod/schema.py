import logging
import pathlib

from ariadne import (
    EnumType,
    InterfaceType,
    MutationType,
    ObjectType,
    QueryType,
    UnionType,
    load_schema_from_path,
)
from django.core.exceptions import PermissionDenied, ValidationError
from django.db import IntegrityError, transaction
from django.http import HttpRequest
from django.urls import reverse
from slugify import slugify
from stringcase import snakecase

import hexa.plugins.connector_gcs.api as gcs_api
import hexa.plugins.connector_s3.api as s3_api
from config import settings
from hexa.core import mimetypes
from hexa.core.graphql import result_page
from hexa.countries.models import Country
from hexa.plugins.connector_accessmod.models import (
    AccessibilityAnalysis,
    AccessRequest,
    Analysis,
    File,
    Fileset,
    FilesetRole,
    GeographicCoverageAnalysis,
    Project,
    ProjectPermission,
    ZonalStatisticsAnalysis,
)
from hexa.plugins.connector_accessmod.queue import validate_fileset_queue
from hexa.plugins.connector_accessmod.utils import send_mail_to_accessmod_superusers
from hexa.plugins.connector_gcs.models import Bucket as GCSBucket
from hexa.plugins.connector_s3.models import Bucket as S3Bucket
from hexa.user_management.models import Team, User

logger = logging.getLogger(__name__)

accessmod_type_defs = load_schema_from_path(
    f"{pathlib.Path(__file__).parent.resolve()}/graphql/schema.graphql"
)
accessmod_query = QueryType()
accessmod_mutations = MutationType()

# Projects
project_object = ObjectType("AccessmodProject")

project_order_by = EnumType(
    "AccessmodProjectOrder",
    {
        "UPDATED_AT_DESC": "-updated_at",
        "UPDATED_AT_ASC": "updated_at",
        "NAME_DESC": "-name",
        "NAME_ASC": "name",
    },
)

owner_union = UnionType("AccessmodOwner")


@owner_union.type_resolver
def resolve_accessmod_owner_type(obj, *_):
    if isinstance(obj, Team):
        return "Team"
    elif isinstance(obj, User):
        return "User"


ownership_interface = InterfaceType("AccessmodOwnership")


@ownership_interface.type_resolver
def resolve_ownership_type(obj, *_):
    if isinstance(obj, AccessibilityAnalysis):
        return "AccessmodAccessibilityAnalysis"
    elif isinstance(obj, GeographicCoverageAnalysis):
        return "AccessmodGeographicCoverageAnalysis"
    elif isinstance(obj, Project):
        return "AccessmodProject"
    elif isinstance(obj, Fileset):
        return "AccessmodFileset"


@project_object.field("authorizedActions")
def resolve_accessmod_project_authorized_actions(project: Project, info, **kwargs):
    request: HttpRequest = info.context["request"]
    principal = request.user

    return filter(
        bool,
        [
            "UPDATE"
            if principal.has_perm("connector_accessmod.update_project", project)
            else None,
            "DELETE"
            if principal.has_perm("connector_accessmod.delete_project", project)
            else None,
            "CREATE_FILESET"
            if principal.has_perm("connector_accessmod.create_fileset", project)
            else None,
            "CREATE_ANALYSIS"
            if principal.has_perm("connector_accessmod.create_analysis", project)
            else None,
            "CREATE_PERMISSION"
            if principal.has_perm(
                "connector_accessmod.create_project_permission",
                [project, principal, None],
            )
            else None,
        ],
    )


@project_object.field("permissions")
def resolve_accessmod_project_permissions(project: Project, info, **kwargs):
    request: HttpRequest = info.context["request"]
    principal = request.user

    return project.projectpermission_set.filter_for_user(principal).all()


@accessmod_query.field("accessmodProject")
def resolve_accessmod_project(_, info, **kwargs):
    request: HttpRequest = info.context["request"]

    try:
        return Project.objects.filter_for_user(request.user).get(id=kwargs["id"])
    except Project.DoesNotExist:
        return None


@accessmod_query.field("accessmodProjects")
def resolve_accessmod_projects(
    _, info, term=None, countries=None, teams=None, **kwargs
):
    request: HttpRequest = info.context["request"]

    queryset = Project.objects.filter_for_user(request.user)

    if term is not None:
        queryset = queryset.filter(name__icontains=term)

    if countries is not None and len(countries) > 0:
        queryset = queryset.filter(country__in=countries)

    if teams is not None and len(teams) > 0:
        queryset = queryset.filter(projectpermission__team__id__in=teams)

    order_by = kwargs.get("orderBy", None)
    if order_by is not None:
        queryset = queryset.order_by(order_by)

    return result_page(
        queryset=queryset, page=kwargs.get("page", 1), per_page=kwargs.get("perPage")
    )


@accessmod_mutations.field("createAccessmodProject")
@transaction.atomic
def resolve_create_accessmod_project(_, info, **kwargs):
    request: HttpRequest = info.context["request"]
    principal = request.user
    create_input = kwargs["input"]

    country = Country.objects.get(code=create_input["country"]["code"])
    if "extent" in create_input:
        extent = create_input["extent"]
    else:
        extent = country.simplified_extent.tuple[0]

    try:
        project = Project.objects.create_if_has_perm(
            principal,
            name=create_input["name"],
            country=country.code,
            spatial_resolution=create_input["spatialResolution"],
            crs=create_input["crs"],
            description=create_input.get("description", ""),
            extent=extent,
        )
        return {"success": True, "project": project, "errors": []}
    except IntegrityError:
        return {"success": False, "project": None, "errors": ["NAME_DUPLICATE"]}


@accessmod_mutations.field("updateAccessmodProject")
@transaction.atomic
def resolve_update_accessmod_project(_, info, **kwargs):
    request: HttpRequest = info.context["request"]
    principal = request.user
    update_input = kwargs["input"]

    try:
        project: Project = Project.objects.filter_for_user(principal).get(
            id=update_input["id"]
        )
        changes = {}
        for scalar_field in ["name", "description"]:
            if scalar_field in update_input:
                changes[snakecase(scalar_field)] = update_input[scalar_field]

        if len(changes) > 0:
            try:
                project.update_if_has_perm(principal, **changes)
            except IntegrityError:
                return {
                    "success": False,
                    "project": None,
                    "errors": ["NAME_DUPLICATE"],
                }
            except PermissionDenied:
                return {
                    "success": False,
                    "project": None,
                    "errors": ["PERMISSION_DENIED"],
                }

        return {"success": True, "project": project, "errors": []}
    except Project.DoesNotExist:
        return {"success": False, "project": None, "errors": ["NOT_FOUND"]}


@accessmod_mutations.field("deleteAccessmodProject")
@transaction.atomic
def resolve_delete_accessmod_project(_, info, **kwargs):
    request: HttpRequest = info.context["request"]
    principal = request.user
    update_input = kwargs["input"]

    try:
        project = Project.objects.filter_for_user(principal).get(id=update_input["id"])
        project.delete_if_has_perm(principal)

        return {"success": True, "errors": []}
    except Project.DoesNotExist:
        return {"success": False, "errors": ["NOT_FOUND"]}


# Permissions
permission_object = ObjectType("AccessmodProjectPermission")


@permission_object.field("authorizedActions")
def resolve_accessmod_project_permission_authorized_actions(
    permission: ProjectPermission, info, **kwargs
):
    request: HttpRequest = info.context["request"]
    principal = request.user

    return filter(
        bool,
        [
            "UPDATE"
            if principal.has_perm(
                "connector_accessmod.update_project_permission", permission
            )
            else None,
            "DELETE"
            if principal.has_perm(
                "connector_accessmod.delete_project_permission", permission
            )
            else None,
        ],
    )


@accessmod_mutations.field("createAccessmodProjectPermission")
@transaction.atomic
def resolve_create_accessmod_project_permission(_, info, **kwargs):
    request: HttpRequest = info.context["request"]
    principal = request.user
    create_input = kwargs["input"]

    try:
        user = (
            User.objects.get(id=create_input["userId"])
            if "userId" in create_input
            else None
        )
        team = (
            Team.objects.get(id=create_input["teamId"])
            if "teamId" in create_input
            else None
        )
        project = Project.objects.get(pk=create_input["projectId"])
        permission = ProjectPermission.objects.create_if_has_perm(
            principal,
            project=project,
            user=user,
            team=team,
            mode=create_input["mode"],
        )

        return {"success": True, "permission": permission, "errors": []}
    except NotImplementedError:
        return {"success": False, "errors": ["NOT_IMPLEMENTED"]}
    except (Team.DoesNotExist, User.DoesNotExist, Project.DoesNotExist):
        return {"success": False, "errors": ["NOT_FOUND"]}
    except PermissionDenied:
        return {"success": False, "errors": ["PERMISSION_DENIED"]}


@accessmod_mutations.field("updateAccessmodProjectPermission")
@transaction.atomic
def resolve_update_accessmod_project_permission(_, info, **kwargs):
    request: HttpRequest = info.context["request"]
    principal = request.user
    update_input = kwargs["input"]

    try:
        permission = ProjectPermission.objects.filter_for_user(user=principal).get(
            id=update_input["id"]
        )
        permission.update_if_has_perm(principal, mode=update_input["mode"])

        return {"success": True, "permission": permission, "errors": []}
    except NotImplementedError:
        return {"success": False, "errors": ["NOT_IMPLEMENTED"]}
    except ProjectPermission.DoesNotExist:
        return {"success": False, "permission": None, "errors": ["NOT_FOUND"]}
    except PermissionDenied:
        return {"success": False, "permission": None, "errors": ["PERMISSION_DENIED"]}


@accessmod_mutations.field("deleteAccessmodProjectPermission")
@transaction.atomic
def resolve_delete_accessmod_project_permission(_, info, **kwargs):
    request: HttpRequest = info.context["request"]
    principal = request.user
    delete_input = kwargs["input"]

    try:
        permission = ProjectPermission.objects.filter_for_user(user=principal).get(
            id=delete_input["id"]
        )
        permission.delete_if_has_perm(principal)

        return {"success": True, "errors": []}
    except NotImplementedError:
        return {"success": False, "errors": ["NOT_IMPLEMENTED"]}
    except ProjectPermission.DoesNotExist:
        return {"success": False, "errors": ["NOT_FOUND"]}
    except PermissionDenied:
        return {"success": False, "errors": ["PERMISSION_DENIED"]}


# Filesets
fileset_object = ObjectType("AccessmodFileset")


@fileset_object.field("files")
def resolve_accessmod_fileset_files(fileset: Fileset, info, **kwargs):
    return [f for f in fileset.file_set.all()]


@fileset_object.field("authorizedActions")
def resolve_accessmod_fileset_authorized_actions(fileset: Fileset, info, **kwargs):
    request: HttpRequest = info.context["request"]
    principal = request.user

    return filter(
        bool,
        [
            "UPDATE"
            if principal.has_perm("connector_accessmod.update_fileset", fileset)
            else None,
            "DELETE"
            if principal.has_perm("connector_accessmod.delete_fileset", fileset)
            else None,
            "CREATE_FILE"
            if principal.has_perm("connector_accessmod.create_file", fileset)
            else None,
        ],
    )


@accessmod_query.field("accessmodFileset")
def resolve_accessmod_fileset(_, info, **kwargs):
    request: HttpRequest = info.context["request"]

    try:
        return Fileset.objects.filter_for_user(request.user).get(id=kwargs["id"])
    except Fileset.DoesNotExist:
        return None


@accessmod_query.field("accessmodFilesets")
def resolve_accessmod_filesets(_, info, **kwargs):
    request: HttpRequest = info.context["request"]

    queryset = (
        Fileset.objects.filter_for_user(request.user)
        .filter(project_id=kwargs["projectId"])
        .order_by("-created_at")
    )
    if "roleId" in kwargs:
        queryset = queryset.filter(role__id=kwargs["roleId"])
    if "term" in kwargs:
        queryset = queryset.filter(name__icontains=kwargs["term"])
    if "mode" in kwargs:
        queryset = queryset.filter(mode=kwargs["mode"])

    return result_page(
        queryset=queryset, page=kwargs.get("page", 1), per_page=kwargs.get("perPage")
    )


@accessmod_mutations.field("createAccessmodFileset")
@transaction.atomic
def resolve_create_accessmod_fileset(_, info, **kwargs):
    request: HttpRequest = info.context["request"]
    principal = request.user
    create_input = kwargs["input"]

    try:
        kwargs = {
            "name": create_input["name"],
            "role": FilesetRole.objects.get(id=create_input["roleId"]),
            "metadata": create_input.get("metadata", {}),
        }
        fileset = Fileset.objects.create_if_has_perm(
            principal,
            project=Project.objects.filter_for_user(request.user).get(
                id=create_input["projectId"]
            ),
            automatic_acquisition=create_input.get("automatic", False),
            **kwargs,
        )
        return {"success": True, "fileset": fileset, "errors": []}
    except IntegrityError:
        return {"success": False, "fileset": None, "errors": ["NAME_DUPLICATE"]}
    except PermissionDenied:
        return {"success": False, "fileset": None, "errors": ["PERMISSION_DENIED"]}


@accessmod_mutations.field("updateAccessmodFileset")
@transaction.atomic
def resolve_update_accessmod_fileset(_, info, **kwargs):
    request: HttpRequest = info.context["request"]
    principal = request.user
    update_input = kwargs["input"]

    try:
        fileset = Fileset.objects.filter_for_user(principal).get(
            id=update_input.pop("id")
        )
        changes = {}

        for scalar_field in [
            "name",
            "metadata",
        ]:
            try:
                scalar_value = update_input.pop(scalar_field)
                changes[snakecase(scalar_field)] = scalar_value
            except KeyError:
                pass

        if len(changes) > 0:
            try:
                fileset.update_if_has_perm(principal, **changes)
            except IntegrityError:
                return {
                    "success": False,
                    "fileset": fileset,
                    "errors": ["NAME_DUPLICATE"],
                }
            except PermissionDenied:
                return {
                    "success": False,
                    "fileset": fileset,
                    "errors": ["PERMISSION_DENIED"],
                }

        return {"success": True, "fileset": fileset, "errors": []}
    except Fileset.DoesNotExist:
        return {"success": False, "fileset": None, "errors": ["NOT_FOUND"]}


@accessmod_mutations.field("deleteAccessmodFileset")
@transaction.atomic
def resolve_delete_accessmod_fileset(_, info, **kwargs):
    request: HttpRequest = info.context["request"]
    principal = request.user
    delete_input = kwargs["input"]

    try:
        fileset = Fileset.objects.filter_for_user(principal).get(id=delete_input["id"])
        fileset.delete_if_has_perm(principal)
        return {"success": True, "errors": []}
    except IntegrityError:
        return {"success": False, "errors": ["FILESET_IN_USE"]}
    except Fileset.DoesNotExist:
        return {"success": False, "errors": ["NOT_FOUND"]}
    except PermissionDenied:
        return {"success": False, "errors": ["PERMISSION_DENIED"]}


@accessmod_mutations.field("prepareAccessmodFileUpload")
@transaction.atomic
def resolve_prepare_accessmod_file_upload(_, info, **kwargs):
    request: HttpRequest = info.context["request"]
    principal = request.user
    prepare_input = kwargs["input"]
    fileset = Fileset.objects.filter_for_user(principal).get(
        id=prepare_input["filesetId"]
    )

    # This is a temporary solution until we figure out storage requirements
    if settings.ACCESSMOD_BUCKET_NAME is None:
        raise ValueError("ACCESSMOD_BUCKET_NAME is not set")

    uri_protocol, bucket_name = settings.ACCESSMOD_BUCKET_NAME.split("://")
    bucket_name = bucket_name.rstrip("/")
    if uri_protocol == "s3":
        Bucket = S3Bucket
    elif uri_protocol == "gcs":
        Bucket = GCSBucket
    else:
        raise ValueError(f"Protocol {uri_protocol} not supported.")

    try:
        bucket = Bucket.objects.get(name=bucket_name)
    except Bucket.DoesNotExist:
        raise ValueError(f"The {settings.ACCESSMOD_BUCKET_NAME} bucket does not exist")
    target_slug = slugify(fileset.name, separator="_")
    target_key = f"{fileset.project.id}/{target_slug}{mimetypes.guess_extension(prepare_input['mimeType'])}"

    if uri_protocol == "s3":
        upload_url = s3_api.generate_upload_url(
            principal_credentials=bucket.principal_credentials,
            bucket=bucket,
            target_key=target_key,
        )
    elif uri_protocol == "gcs":
        upload_url = gcs_api.generate_upload_url(
            bucket=bucket,
            target_key=target_key,
        )
    else:
        raise ValueError(f"Protocol {uri_protocol} not supported.")

    return {
        "success": True,
        "upload_url": upload_url,
        "file_uri": f"{uri_protocol}://{bucket.name}/{target_key}",
    }


@accessmod_mutations.field("prepareAccessmodFileDownload")
@transaction.atomic
def resolve_prepare_accessmod_file_download(_, info, **kwargs):
    request: HttpRequest = info.context["request"]
    principal = request.user
    prepare_input = kwargs["input"]
    file = File.objects.filter_for_user(principal).get(id=prepare_input["fileId"])

    # This is a temporary solution until we figure out storage requirements
    if settings.ACCESSMOD_BUCKET_NAME is None:
        raise ValueError("ACCESSMOD_BUCKET_NAME is not set")

    uri_protocol, bucket_name = settings.ACCESSMOD_BUCKET_NAME.split("://")
    bucket_name = bucket_name.rstrip("/")
    if uri_protocol == "s3":
        Bucket = S3Bucket
    elif uri_protocol == "gcs":
        Bucket = GCSBucket
    else:
        raise ValueError(f"Protocol {uri_protocol} not supported.")

    try:
        bucket = Bucket.objects.get(name=bucket_name)
    except Bucket.DoesNotExist:
        raise ValueError(f"The {settings.ACCESSMOD_BUCKET_NAME} bucket does not exist")

    if uri_protocol == "s3":
        download_url = s3_api.generate_download_url(
            principal_credentials=bucket.principal_credentials,
            bucket=bucket,
            # Ugly workaround, TBD when we know more about storage
            target_key=file.uri.replace(f"s3://{bucket.name}/", ""),
        )
    elif uri_protocol == "gcs":
        download_url = gcs_api.generate_download_url(
            bucket=bucket,
            # Ugly workaround, TBD when we know more about storage
            target_key=file.uri.replace(f"gcs://{bucket.name}/", ""),
        )
    else:
        raise ValueError(f"Protocol {uri_protocol} not supported.")

    return {
        "success": True,
        "download_url": download_url,
    }


@accessmod_mutations.field("prepareAccessmodFilesetVisualizationDownload")
@transaction.atomic
def resolve_prepare_accessmod_fileset_visualization_download(_, info, **kwargs):
    request: HttpRequest = info.context["request"]
    principal = request.user
    prepare_input = kwargs["input"]
    try:
        fileset: Fileset = Fileset.objects.filter_for_user(principal).get(
            id=prepare_input["id"]
        )
    except Fileset.DoesNotExist:
        return {"success": False}

    if not fileset.visualization_uri:
        return {"success": False}
    uri = fileset.visualization_uri

    # TODO This is a temporary solution until we figure out storage requirements
    if settings.ACCESSMOD_BUCKET_NAME is None:
        raise ValueError("ACCESSMOD_BUCKET_NAME is not set")

    uri_protocol, bucket_name = settings.ACCESSMOD_BUCKET_NAME.split("://")
    bucket_name = bucket_name.rstrip("/")
    if uri_protocol == "s3":
        Bucket = S3Bucket
    elif uri_protocol == "gcs":
        Bucket = GCSBucket

    try:
        bucket = Bucket.objects.get(name=bucket_name)
    except Bucket.DoesNotExist:
        raise ValueError(f"The {settings.ACCESSMOD_BUCKET_NAME} bucket does not exist")

    try:
        if uri_protocol == "s3":
            download_url = s3_api.generate_download_url(
                principal_credentials=bucket.principal_credentials,
                bucket=bucket,
                # Ugly workaround, TBD when we know more about storage
                target_key=uri.replace(f"s3://{bucket.name}/", ""),
            )
        elif uri_protocol == "gcs":
            download_url = gcs_api.generate_download_url(
                bucket=bucket,
                # Ugly workaround, TBD when we know more about storage
                target_key=uri.replace(f"gcs://{bucket.name}/", ""),
            )
        else:
            raise ValueError(f"Protocol {uri_protocol} not supported.")

    except Exception as err:
        logger.exception(err)
        return {"success": False}

    return {
        "success": True,
        "url": download_url,
    }


@accessmod_mutations.field("createAccessmodFile")
@transaction.atomic
def resolve_create_accessmod_file(_, info, **kwargs):
    request: HttpRequest = info.context["request"]
    principal = request.user
    create_input = kwargs["input"]

    fileset = Fileset.objects.filter_for_user(principal).get(
        id=create_input["filesetId"]
    )
    try:
        file = File.objects.create_if_has_perm(
            principal,
            uri=create_input["uri"],
            mime_type=create_input["mimeType"],
            fileset=fileset,
        )
        fileset.save()  # Will update updated_at

        # start background validation
        validate_fileset_queue.enqueue(
            "validate_fileset",
            {
                "fileset_id": str(fileset.id),
            },
        )
        return {"success": True, "file": file, "errors": []}
    except IntegrityError:
        return {"success": False, "file": None, "errors": ["URI_DUPLICATE"]}
    except PermissionDenied:
        return {"success": False, "file": None, "errors": ["PERMISSION_DENIED"]}


@accessmod_query.field("accessmodFilesetRole")
def resolve_accessmod_fileset_role(_, info, **kwargs):
    try:
        return FilesetRole.objects.get(id=kwargs["id"])
    except FilesetRole.DoesNotExist:
        return None


@accessmod_query.field("accessmodFilesetRoles")
def resolve_accessmod_fileset_roles(_, info, **kwargs):
    return FilesetRole.objects.all()


# Analysis
analysis_interface = InterfaceType("AccessmodAnalysis")


@analysis_interface.type_resolver
def resolve_analysis_type(analysis: Analysis, *_):
    if isinstance(analysis, AccessibilityAnalysis):
        return "AccessmodAccessibilityAnalysis"
    elif isinstance(analysis, GeographicCoverageAnalysis):
        return "AccessmodGeographicCoverageAnalysis"
    elif isinstance(analysis, ZonalStatisticsAnalysis):
        return "AccessmodZonalStatistics"

    return None


@analysis_interface.field("authorizedActions")
def resolve_accessmod_analysis_authorized_actions(analysis: Analysis, info, **kwargs):
    request: HttpRequest = info.context["request"]
    principal = request.user

    return filter(
        bool,
        [
            "UPDATE"
            if principal.has_perm("connector_accessmod.update_analysis", analysis)
            else None,
            "DELETE"
            if principal.has_perm("connector_accessmod.delete_analysis", analysis)
            else None,
            "RUN"
            if principal.has_perm("connector_accessmod.run_analysis", analysis)
            else None,
        ],
    )


@accessmod_query.field("accessmodAnalysis")
def resolve_accessmod_analysis(_, info, **kwargs):
    request: HttpRequest = info.context["request"]

    try:
        return Analysis.objects.filter_for_user(request.user).get_subclass(
            id=kwargs["id"]
        )
    except Analysis.DoesNotExist:
        return None


@accessmod_query.field("accessmodAnalyses")
def resolve_accessmod_analyses(_, info, **kwargs):
    request: HttpRequest = info.context["request"]

    queryset = (
        Analysis.objects.filter_for_user(request.user)
        .filter(project_id=kwargs["projectId"])
        .order_by("-created_at")
        .select_subclasses()
    )

    return result_page(
        queryset=queryset, page=kwargs.get("page", 1), per_page=kwargs.get("perPage")
    )


@accessmod_mutations.field("createAccessmodAccessibilityAnalysis")
@transaction.atomic
def resolve_create_accessmod_accessibility_analysis(_, info, **kwargs):
    request: HttpRequest = info.context["request"]
    principal = request.user
    create_input = kwargs["input"]

    try:
        analysis = AccessibilityAnalysis.objects.create_if_has_perm(
            principal,
            project=Project.objects.filter_for_user(request.user).get(
                id=create_input["projectId"]
            ),
            name=create_input["name"],
        )
        return {"success": True, "analysis": analysis, "errors": []}
    except IntegrityError:
        return {"success": False, "analysis": None, "errors": ["NAME_DUPLICATE"]}
    except PermissionDenied:
        return {"success": False, "analysis": None, "errors": ["PERMISSION_DENIED"]}


@accessmod_mutations.field("createAccessmodZonalStatistics")
@transaction.atomic
def resolve_create_accessmod_zonal_statistics(_, info, **kwargs):
    request: HttpRequest = info.context["request"]
    principal = request.user
    create_input = kwargs["input"]

    try:
        analysis = ZonalStatisticsAnalysis.objects.create_if_has_perm(
            principal,
            project=Project.objects.filter_for_user(request.user).get(
                id=create_input["projectId"]
            ),
            name=create_input["name"],
        )
        return {"success": True, "analysis": analysis, "errors": []}
    except IntegrityError:
        return {"success": False, "analysis": None, "errors": ["NAME_DUPLICATE"]}
    except PermissionDenied:
        return {"success": False, "analysis": None, "errors": ["PERMISSION_DENIED"]}


@accessmod_mutations.field("updateAccessmodAccessibilityAnalysis")
@accessmod_mutations.field("updateAccessmodZonalStatistics")
@transaction.atomic
def resolve_update_accessmod_analysis(_, info, **kwargs):
    request: HttpRequest = info.context["request"]
    principal = request.user
    update_input = kwargs["input"]

    try:
        analysis = Analysis.objects.filter_for_user(principal).get_subclass(
            id=update_input["id"]
        )
        changes = {}
        for scalar_field in [
            "name",
            "invertDirection",
            "maxTravelTime",
            "movingSpeeds",
            "waterAllTouched",
            "algorithm",
            "knightMove",
            "stackPriorities",
            "timeThresholds",
        ]:
            if scalar_field in update_input:
                changes[snakecase(scalar_field)] = update_input[scalar_field]

        for fileset_field in [
            "landCoverId",
            "demId",
            "stackId",
            "transportNetworkId",
            "waterId",
            "barrierId",
            "healthFacilitiesId",
            "populationId",
            "travelTimesId",
            "boundariesId",
        ]:
            if fileset_field in update_input:
                fileset = Fileset.objects.filter_for_user(principal).get(
                    id=update_input[fileset_field]
                )
                changes[snakecase(fileset_field)] = fileset.id
        if len(changes) > 0:
            try:
                analysis.update_if_has_perm(principal, **changes)
            except IntegrityError:
                return {
                    "success": False,
                    "analysis": analysis,
                    "errors": ["NAME_DUPLICATE"],
                }
            except PermissionDenied:
                return {
                    "success": False,
                    "analysis": analysis,
                    "errors": ["PERMISSION_DENIED"],
                }

        return {"success": True, "analysis": analysis, "errors": []}
    except Analysis.DoesNotExist:
        return {"success": False, "analysis": None, "errors": ["NOT_FOUND"]}


@accessmod_mutations.field("launchAccessmodAnalysis")
@transaction.atomic
def resolve_launch_accessmod_analysis(_, info, **kwargs):
    request: HttpRequest = info.context["request"]
    principal = request.user
    launch_input = kwargs["input"]

    analysis = Analysis.objects.filter_for_user(principal).get_subclass(
        id=launch_input["id"]
    )

    try:
        analysis.run_if_has_perm(
            principal,
            request=request,
            webhook_path=reverse("connector_accessmod:webhook"),
        )
        return {"success": True, "analysis": analysis, "errors": []}
    except ValueError:
        return {"success": False, "analysis": analysis, "errors": ["LAUNCH_FAILED"]}
    except PermissionDenied:
        return {"success": False, "analysis": analysis, "errors": ["PERMISSION_DENIED"]}


@accessmod_mutations.field("deleteAccessmodAnalysis")
@transaction.atomic
def resolve_delete_accessmod_analysis(_, info, **kwargs):
    request: HttpRequest = info.context["request"]
    principal = request.user
    delete_input = kwargs["input"]

    try:
        analysis = Analysis.objects.filter_for_user(principal).get_subclass(
            id=delete_input["id"]
        )
        analysis.delete_if_has_perm(principal)
        return {"success": True, "errors": []}
    except Analysis.DoesNotExist:
        return {"success": False, "errors": ["NOT_FOUND"]}
    except ValueError:
        return {"success": False, "errors": ["DELETE_FAILED"]}
    except PermissionDenied:
        return {"success": False, "errors": ["PERMISSION_DENIED"]}


@accessmod_query.field("accessmodAccessRequests")
def resolve_accessmod_access_requests(_, info, **kwargs):
    request: HttpRequest = info.context["request"]
<<<<<<< HEAD
    queryset = AccessRequest.objects.filter_for_user(request.user)
=======
    queryset = AccessRequest.objects.filter_for_user(request.user).order_by(
        "-created_at"
    )
>>>>>>> 8603bc73

    return result_page(
        queryset=queryset, page=kwargs.get("page", 1), per_page=kwargs.get("perPage")
    )


@accessmod_mutations.field("requestAccessmodAccess")
@transaction.atomic
def resolve_request_accessmod_access(_, info, **kwargs):
    request = info.context["request"]
    request_input = kwargs["input"]

    try:
        access_request = AccessRequest.objects.create_if_has_perm(
            request.user,
            first_name=request_input["firstName"],
            last_name=request_input["lastName"],
            email=request_input["email"],
            accepted_tos=request_input["acceptTos"],
        )
    except (ValidationError, PermissionDenied):
        return {"success": False, "errors": ["INVALID"]}

    send_mail_to_accessmod_superusers(
        title=f"AcccessMod : {access_request.display_name} has requested an access to AccessMod.",
        template_name="connector_accessmod/mails/request_access",
        template_variables={
            "access_request": access_request,
            "manage_url": settings.ACCESSMOD_MANAGE_REQUESTS_URL,
        },
    )

    return {"success": True, "errors": []}


@accessmod_mutations.field("approveAccessmodAccessRequest")
@transaction.atomic
def resolve_approve_accessmod_access_request(_, info, **kwargs):
    request = info.context["request"]
    approve_input = kwargs["input"]

    try:
        access_request = AccessRequest.objects.filter_for_user(request.user).get(
            id=approve_input["id"]
        )
        access_request.approve_if_has_perm(request.user, request=request)
    except (AccessRequest.DoesNotExist, PermissionDenied, ValidationError):
        return {"success": False, "errors": ["INVALID"]}

    return {"success": True, "errors": []}


@accessmod_mutations.field("denyAccessmodAccessRequest")
@transaction.atomic
def resolve_deny_accessmod_access_request(_, info, **kwargs):
    request = info.context["request"]
    deny_input = kwargs["input"]

    try:
        access_request = AccessRequest.objects.filter_for_user(request.user).get(
            id=deny_input["id"]
        )
        access_request.deny_if_has_perm(request.user)
    except (AccessRequest.DoesNotExist, PermissionDenied, ValidationError):
        return {"success": False, "errors": ["INVALID"]}

    return {"success": True, "errors": []}


def extra_resolve_me_authorized_actions(_, info):
    """Extra resolver for the "authorizedActions" field on the "Me" type
    (see base resolver in identity module)
    """

    request = info.context["request"]
    principal = request.user

    authorized_actions = []
    if principal.has_perm("connector_accessmod.create_project"):
        authorized_actions.append("CREATE_ACCESSMOD_PROJECT")
    if principal.has_perm("connector_accessmod.manage_access_requests"):
        authorized_actions.append("MANAGE_ACCESSMOD_ACCESS_REQUESTS")

    return authorized_actions


accessmod_bindables = [
    accessmod_query,
    accessmod_mutations,
    project_object,
    project_order_by,
    owner_union,
    ownership_interface,
    permission_object,
    fileset_object,
    analysis_interface,
]<|MERGE_RESOLUTION|>--- conflicted
+++ resolved
@@ -930,13 +930,9 @@
 @accessmod_query.field("accessmodAccessRequests")
 def resolve_accessmod_access_requests(_, info, **kwargs):
     request: HttpRequest = info.context["request"]
-<<<<<<< HEAD
-    queryset = AccessRequest.objects.filter_for_user(request.user)
-=======
     queryset = AccessRequest.objects.filter_for_user(request.user).order_by(
         "-created_at"
     )
->>>>>>> 8603bc73
 
     return result_page(
         queryset=queryset, page=kwargs.get("page", 1), per_page=kwargs.get("perPage")
