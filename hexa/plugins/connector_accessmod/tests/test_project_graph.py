import uuid

from hexa.core.test import GraphQLTestCase
from hexa.plugins.connector_accessmod.models import (
    AccessibilityAnalysis,
    File,
    Fileset,
    FilesetFormat,
    FilesetRole,
    FilesetRoleCode,
    Project,
)
from hexa.user_management.models import User


class AccessmodProjectGraphTest(GraphQLTestCase):
    SLOPE_FILESET = None
    SAMPLE_PROJECT = None
    SLOPE_ROLE = None
    USER_1 = None

    @classmethod
    def setUpTestData(cls):
        cls.USER_1 = User.objects.create_user(
            "jim@bluesquarehub.com",
            "jimrocks",
        )
        cls.USER_2 = User.objects.create_user(
            "jane@bluesquarehub.com",
            "janesthebest",
        )
        cls.SAMPLE_PROJECT = Project.objects.create(
            name="Sample project",
<<<<<<< HEAD
            country="BE",
            author=cls.USER_1,
=======
            country="FR",
            owner=cls.USER_1,
>>>>>>> a477d9a5
            spatial_resolution=100,
            crs=4326,
        )
        cls.OTHER_PROJECT = Project.objects.create(
            name="Other project",
            country="BE",
            author=cls.USER_1,
            spatial_resolution=100,
            crs=4326,
        )
        cls.SLOPE_ROLE = FilesetRole.objects.create(
            name="Slope",
            code=FilesetRoleCode.SLOPE,
            format=FilesetFormat.RASTER,
        )
        cls.SLOPE_FILESET = Fileset.objects.create(
            name="A wonderful slope",
            role=cls.SLOPE_ROLE,
            project=cls.SAMPLE_PROJECT,
            author=cls.USER_1,
        )
        cls.SLOPE_FILE = File.objects.create(
            fileset=cls.SLOPE_FILESET, uri="afile.tiff", mime_type="image/tiff"
        )
        cls.ACCESSIBILITY_ANALYSIS = AccessibilityAnalysis.objects.create(
            author=cls.USER_1,
            project=cls.SAMPLE_PROJECT,
            name="A random accessibility analysis",
            slope=cls.SLOPE_FILESET,
            priority_land_cover=[1, 2],
        )

    def test_accessmod_project_author(self):
        self.client.force_login(self.USER_1)

        r = self.run_query(
            """
                query accessmodProject($id: String!) {
                  accessmodProject(id: $id) {
                    id
                    name
                    spatialResolution
                    country {
                        code
                    }
                    author {
                        email
                    }
                  }
                }
            """,
            {"id": str(self.SAMPLE_PROJECT.id)},
        )

        self.assertEqual(
            r["data"]["accessmodProject"],
            {
                "id": str(self.SAMPLE_PROJECT.id),
                "name": "Sample project",
                "spatialResolution": 100,
<<<<<<< HEAD
                "country": {"code": "BE"},
                "author": {"email": "jim@bluesquarehub.com"},
=======
                "country": {"code": "FR"},
                "owner": {"email": "jim@bluesquarehub.com"},
>>>>>>> a477d9a5
            },
        )

    def test_accessmod_project_not_author(self):
        self.client.force_login(self.USER_2)

        r = self.run_query(
            """
                query accessmodProject($id: String!) {
                  accessmodProject(id: $id) {
                    id
                  }
                }
            """,
            {"id": str(self.SAMPLE_PROJECT.id)},
        )

        self.assertEqual(
            r["data"]["accessmodProject"],
            None,
        )

    def test_accessmod_projects(self):
        self.client.force_login(self.USER_1)

        r = self.run_query(
            """
                query accessmodProjects {
                  accessmodProjects {
                    pageNumber
                    totalPages
                    totalItems
                    items {
                      id
                    }
                  }
                }
            """,
        )

        self.assertEqual(
            r["data"]["accessmodProjects"],
            {
                "pageNumber": 1,
                "totalPages": 1,
                "totalItems": 2,
                "items": [
                    {"id": str(self.OTHER_PROJECT.id)},
                    {"id": str(self.SAMPLE_PROJECT.id)},
                ],
            },
        )

    def test_accessmod_projects_with_term(self):
        self.client.force_login(self.USER_1)

        r = self.run_query(
            """
                query accessmodProjects {
                  accessmodProjects(term: "samp", page: 1, perPage: 10) {
                    pageNumber
                    totalPages
                    totalItems
                    items {
                      id
                    }
                  }
                }
            """,
        )

        self.assertEqual(
            r["data"]["accessmodProjects"],
            {
                "pageNumber": 1,
                "totalPages": 1,
                "totalItems": 1,
                "items": [
                    {"id": str(self.SAMPLE_PROJECT.id)},
                ],
            },
        )

    def test_accessmod_projects_with_countries(self):
        self.client.force_login(self.USER_1)

        r = self.run_query(
            """
                query accessmodProjects {
                  accessmodProjects(countries: ["BE"], page: 1, perPage: 10) {
                    pageNumber
                    totalPages
                    totalItems
                    items {
                      id
                    }
                  }
                }
            """,
        )

        self.assertEqual(
            r["data"]["accessmodProjects"],
            {
                "pageNumber": 1,
                "totalPages": 1,
                "totalItems": 1,
                "items": [
                    {"id": str(self.OTHER_PROJECT.id)},
                ],
            },
        )

    def test_accessmod_projects_with_pagination(self):
        self.client.force_login(self.USER_1)

        r = self.run_query(
            """
                query accessmodProjects {
                  accessmodProjects(page: 1, perPage: 10) {
                    pageNumber
                    totalPages
                    totalItems
                    items {
                      id
                    }
                  }
                }
            """,
        )

        self.assertEqual(
            r["data"]["accessmodProjects"],
            {
                "pageNumber": 1,
                "totalPages": 1,
                "totalItems": 2,
                "items": [
                    {"id": str(self.OTHER_PROJECT.id)},
                    {"id": str(self.SAMPLE_PROJECT.id)},
                ],
            },
        )

    def test_accessmod_projects_empty(self):
        self.client.force_login(self.USER_2)

        r = self.run_query(
            """
                query accessmodProjects {
                  accessmodProjects {
                    pageNumber
                    totalPages
                    totalItems
                    items {
                      id
                    }
                  }
                }
            """,
        )

        self.assertEqual(
            r["data"]["accessmodProjects"],
            {
                "pageNumber": 1,
                "totalPages": 1,
                "totalItems": 0,
                "items": [],
            },
        )

    def test_create_accessmod_project(self):
        self.client.force_login(self.USER_1)

        r = self.run_query(
            """
                mutation createAccessmodProject($input: CreateAccessmodProjectInput) {
                  createAccessmodProject(input: $input) {
                    success
                    project {
                        name
                        spatialResolution
                        crs
                        country {
                            code
                        }
                    }
                    errors
                  }
                }
            """,
            {
                "input": {
                    "name": "My new project",
                    "spatialResolution": 42,
                    "crs": 4326,
                    "country": {"code": "CD"},
                }
            },
        )

        self.assertEqual(
            r["data"]["createAccessmodProject"],
            {
                "success": True,
                "project": {
                    "name": "My new project",
                    "spatialResolution": 42,
                    "crs": 4326,
                    "country": {"code": "CD"},
                },
                "errors": [],
            },
        )

    def test_create_accessmod_project_errors(self):
        self.client.force_login(self.USER_1)

        r = self.run_query(
            """
                mutation createAccessmodProject($input: CreateAccessmodProjectInput) {
                  createAccessmodProject(input: $input) {
                    success
                    project {
                        id
                    }
                    errors
                  }
                }
            """,
            {
                "input": {
                    "name": self.SAMPLE_PROJECT.name,
                    "spatialResolution": 42,
                    "crs": 4326,
                    "country": {"code": "CD"},
                }
            },
        )

        self.assertEqual(
            r["data"]["createAccessmodProject"],
            {"success": False, "project": None, "errors": ["NAME_DUPLICATE"]},
        )

    def test_update_accessmod_project(self):
        self.client.force_login(self.USER_1)

        r = self.run_query(
            """
                mutation updateAccessmodProject($input: UpdateAccessmodProjectInput) {
                  updateAccessmodProject(input: $input) {
                    success
                    project {
                        id
                        name
                        country {
                            code
                        }
                    }
                    errors
                  }
                }
            """,
            {
                "input": {
                    "id": str(self.SAMPLE_PROJECT.id),
                    "name": "Updated project!",
                    "country": {"code": "CD"},
                }
            },
        )

        self.assertEqual(
            r["data"]["updateAccessmodProject"],
            {
                "success": True,
                "project": {
                    "id": str(self.SAMPLE_PROJECT.id),
                    "name": "Updated project!",
                    "country": {"code": "CD"},
                },
                "errors": [],
            },
        )

    def test_update_accessmod_project_errors(self):
        self.client.force_login(self.USER_1)

        r = self.run_query(
            """
                mutation updateAccessmodProject($input: UpdateAccessmodProjectInput) {
                  updateAccessmodProject(input: $input) {
                    success
                    project {
                        id
                    }
                    errors
                  }
                }
            """,
            {
                "input": {
                    "id": str(self.SAMPLE_PROJECT.id),
                    "name": self.OTHER_PROJECT.name,
                    "country": {"code": "CD"},
                }
            },
        )

        self.assertEqual(
            r["data"]["updateAccessmodProject"],
            {
                "success": False,
                "project": None,
                "errors": ["NAME_DUPLICATE"],
            },
        )

        r = self.run_query(
            """
                mutation updateAccessmodProject($input: UpdateAccessmodProjectInput) {
                  updateAccessmodProject(input: $input) {
                    success
                    project {
                        id
                    }
                    errors
                  }
                }
            """,
            {
                "input": {
                    "id": str(uuid.uuid4()),
                    "name": "YOLO",
                    "country": {"code": "CD"},
                }
            },
        )

        self.assertEqual(
            {"success": False, "project": None, "errors": ["NOT_FOUND"]},
            r["data"]["updateAccessmodProject"],
        )

    def test_delete_accessmod_project(self):
        self.client.force_login(self.USER_1)

        r = self.run_query(
            """
                mutation deleteAccessmodProject($input: DeleteAccessmodProjectInput) {
                  deleteAccessmodProject(input: $input) {
                    success
                    errors
                  }
                }
            """,
            {
                "input": {
                    "id": str(self.SAMPLE_PROJECT.id),
                }
            },
        )

        self.assertEqual(
            r["data"]["deleteAccessmodProject"],
            {"success": True, "errors": []},
        )
        self.assertIsNone(Project.objects.filter(id=self.SAMPLE_PROJECT.id).first())

    def test_delete_accessmod_project_errors(self):
        self.client.force_login(self.USER_1)

        r = self.run_query(
            """
                mutation deleteAccessmodProject($input: DeleteAccessmodProjectInput) {
                  deleteAccessmodProject(input: $input) {
                    success
                    errors
                  }
                }
            """,
            {
                "input": {
                    "id": str(uuid.uuid4()),
                }
            },
        )

        self.assertEqual(
            r["data"]["deleteAccessmodProject"],
            {"success": False, "errors": ["NOT_FOUND"]},
        )
        self.assertIsNotNone(Project.objects.filter(id=self.SAMPLE_PROJECT.id).first())<|MERGE_RESOLUTION|>--- conflicted
+++ resolved
@@ -31,13 +31,8 @@
         )
         cls.SAMPLE_PROJECT = Project.objects.create(
             name="Sample project",
-<<<<<<< HEAD
-            country="BE",
+            country="FR",
             author=cls.USER_1,
-=======
-            country="FR",
-            owner=cls.USER_1,
->>>>>>> a477d9a5
             spatial_resolution=100,
             crs=4326,
         )
@@ -98,13 +93,8 @@
                 "id": str(self.SAMPLE_PROJECT.id),
                 "name": "Sample project",
                 "spatialResolution": 100,
-<<<<<<< HEAD
-                "country": {"code": "BE"},
+                "country": {"code": "FR"},
                 "author": {"email": "jim@bluesquarehub.com"},
-=======
-                "country": {"code": "FR"},
-                "owner": {"email": "jim@bluesquarehub.com"},
->>>>>>> a477d9a5
             },
         )
 
