--- conflicted
+++ resolved
@@ -642,7 +642,6 @@
                 },
             },
             r["data"]["createMembership"],
-<<<<<<< HEAD
         )
 
     def test_create_membership_already_exists(self):
@@ -787,65 +786,4 @@
                 "success": False,
             },
             r["data"]["deleteMembership"],
-        )
-
-    def test_country(self):
-        self.client.force_login(self.USER_JIM)
-        r = self.run_query(
-            """
-              query {
-                country(code: "BF") {
-                  code
-                  name
-                  alpha3
-                  whoInfo {
-                    region {
-                      code
-                      name
-                    }
-                    defaultCRS
-                    simplifiedExtent
-                  }
-                }
-              }
-            """,
-        )
-
-        self.assertEqual(
-            {
-                "name": "Burkina Faso",
-                "code": "BF",
-                "alpha3": "BFA",
-                "whoInfo": {
-                    "region": {"code": "AFRO", "name": "African Region"},
-                    "defaultCRS": 32630,
-                    "simplifiedExtent": [[x, y] for x, y in SIMPLIFIED_BFA_EXTENT],
-                },
-            },
-            r["data"]["country"],
-        )
-
-    def test_countries(self):
-        self.client.force_login(self.USER_JIM)
-        r = self.run_query(
-            """
-                  query {
-                    countries {
-                      code
-                      name
-                      alpha3
-                    }
-                  }
-                """,
-        )
-
-        self.assertEqual(
-            {
-                "name": "Burkina Faso",
-                "code": "BF",
-                "alpha3": "BFA",
-            },
-            next(c for c in r["data"]["countries"] if c["alpha3"] == "BFA"),
-=======
->>>>>>> fcfa663b
         )