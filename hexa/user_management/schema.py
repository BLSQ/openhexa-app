--- conflicted
+++ resolved
@@ -11,8 +11,6 @@
 
 from hexa.core.graphql import result_page
 from hexa.core.templatetags.colors import hash_color
-<<<<<<< HEAD
-from hexa.user_management.countries import get_who_info
 from hexa.user_management.models import (
     AlreadyExists,
     CannotDelete,
@@ -22,9 +20,6 @@
     Team,
     User,
 )
-=======
-from hexa.user_management.models import Membership, Organization, Team, User
->>>>>>> fcfa663b
 
 identity_type_defs = load_schema_from_path(
     f"{pathlib.Path(__file__).parent.resolve()}/graphql/schema.graphql"
