--- conflicted
+++ resolved
@@ -604,11 +604,7 @@
         return {"success": False, "errors": ["PERMISSION_DENIED"]}
     if not pipeline.source_template:
         return {"success": False, "errors": ["PIPELINE_NOT_FROM_TEMPLATE"]}
-<<<<<<< HEAD
-    if len(pipeline.new_template_versions) == 0:
-=======
     if not pipeline.has_new_template_versions:
->>>>>>> 98e087de
         return {"success": False, "errors": ["NO_NEW_TEMPLATE_VERSION_AVAILABLE"]}
     pipeline_version = pipeline.source_template.upgrade_pipeline(request.user, pipeline)
     return {"success": True, "errors": [], "pipeline_version": pipeline_version}
