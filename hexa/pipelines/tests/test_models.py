--- conflicted
+++ resolved
@@ -185,7 +185,6 @@
         mail_run_recipients(run)
         self.assertEqual(len(mail.outbox), 3)
 
-<<<<<<< HEAD
     def test_get_config_from_previous_version(self):
         pipeline = Pipeline.objects.create(
             name="Test pipeline",
@@ -289,7 +288,7 @@
             pipeline.last_version.config,
             "Config from previous version with a change of default values",
         )
-=======
+
     def test_get_or_create_template(self):
         template_name = "Test Template"
         template = self.PIPELINE.get_or_create_template(
@@ -308,5 +307,4 @@
         )
         self.assertEqual(
             self.PIPELINE.template.name, template_name
-        )  # Do not recreate a new template when it exists
->>>>>>> 22ed895f
+        )  # Do not recreate a new template when it exists