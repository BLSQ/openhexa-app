--- conflicted
+++ resolved
@@ -2645,7 +2645,6 @@
         )
         self.assertEqual(True, r["data"]["pipeline"]["newTemplateVersionAvailable"])
 
-<<<<<<< HEAD
     def test_upgrade_pipeline_version_from_template(self):
         self.test_create_pipeline_version()
         self.client.force_login(self.USER_ROOT)
@@ -2655,7 +2654,70 @@
             workspace=self.WS1,
         )
         source_pipeline_version1 = source_pipeline.upload_new_version(
-=======
+            user=self.USER_ROOT,
+            name="Version 1",
+            zipfile=base64.b64decode("".encode("ascii")),
+            parameters=[],
+        )
+        source_pipeline_version2 = source_pipeline.upload_new_version(
+            user=self.USER_ROOT,
+            name="Version 2",
+            zipfile=base64.b64decode("".encode("ascii")),
+            parameters=[],
+        )
+        template = source_pipeline.get_or_create_template(
+            "Template", "template", "Description", {}
+        )
+        template_version1 = template.create_version(source_pipeline_version1)
+        r = self.run_query(
+            """
+                mutation createPipelineFromTemplateVersion($input: CreatePipelineFromTemplateVersionInput!) {
+                    createPipelineFromTemplateVersion(input: $input) {
+                        success errors pipeline { id currentVersion { versionNumber } }
+                    }
+                }
+            """,
+            {
+                "input": {
+                    "workspaceSlug": self.WS2.slug,
+                    "pipelineTemplateVersionId": str(template_version1.id),
+                }
+            },
+        )
+        self.assertEqual(
+            1,
+            r["data"]["createPipelineFromTemplateVersion"]["pipeline"][
+                "currentVersion"
+            ]["versionNumber"],
+        )
+        pipeline_id = r["data"]["createPipelineFromTemplateVersion"]["pipeline"]["id"]
+        template.create_version(source_pipeline_version2)
+        r = self.run_query(
+            """
+                mutation upgradePipelineVersionFromTemplate($input: UpgradePipelineVersionFromTemplateInput!) {
+                    upgradePipelineVersionFromTemplate(input: $input) {
+                        success errors pipelineVersion {versionNumber}
+                    }
+                }
+            """,
+            {
+                "input": {
+                    "id": pipeline_id,
+                }
+            },
+        )
+
+        self.assertEqual(
+            True, r["data"]["upgradePipelineVersionFromTemplate"]["success"]
+        )
+        self.assertEqual([], r["data"]["upgradePipelineVersionFromTemplate"]["errors"])
+        self.assertEqual(
+            2,
+            r["data"]["upgradePipelineVersionFromTemplate"]["pipelineVersion"][
+                "versionNumber"
+            ],
+        )
+
     def _get_pipeline(self, pipeline_id):
         return self.run_query(
             """
@@ -2676,72 +2738,11 @@
             code="source_pipeline", workspace=self.WS1, type=PipelineType.NOTEBOOK
         )
         source_pipeline.upload_new_version(
->>>>>>> 4cb6b12b
             user=self.USER_ROOT,
             name="Version 1",
             zipfile=base64.b64decode("".encode("ascii")),
             parameters=[],
         )
-<<<<<<< HEAD
-        source_pipeline_version2 = source_pipeline.upload_new_version(
-            user=self.USER_ROOT,
-            name="Version 2",
-            zipfile=base64.b64decode("".encode("ascii")),
-            parameters=[],
-        )
-        template = source_pipeline.get_or_create_template(
-            "Template", "template", "Description", {}
-        )
-        template_version1 = template.create_version(source_pipeline_version1)
-        r = self.run_query(
-            """
-                mutation createPipelineFromTemplateVersion($input: CreatePipelineFromTemplateVersionInput!) {
-                    createPipelineFromTemplateVersion(input: $input) {
-                        success errors pipeline { id currentVersion { versionNumber } }
-                    }
-                }
-            """,
-            {
-                "input": {
-                    "workspaceSlug": self.WS2.slug,
-                    "pipelineTemplateVersionId": str(template_version1.id),
-                }
-            },
-        )
-        self.assertEqual(
-            1,
-            r["data"]["createPipelineFromTemplateVersion"]["pipeline"][
-                "currentVersion"
-            ]["versionNumber"],
-        )
-        pipeline_id = r["data"]["createPipelineFromTemplateVersion"]["pipeline"]["id"]
-        template.create_version(source_pipeline_version2)
-        r = self.run_query(
-            """
-                mutation upgradePipelineVersionFromTemplate($input: UpgradePipelineVersionFromTemplateInput!) {
-                    upgradePipelineVersionFromTemplate(input: $input) {
-                        success errors pipelineVersion {versionNumber}
-                    }
-                }
-            """,
-            {
-                "input": {
-                    "id": pipeline_id,
-                }
-            },
-        )
-
-        self.assertEqual(
-            True, r["data"]["upgradePipelineVersionFromTemplate"]["success"]
-        )
-        self.assertEqual([], r["data"]["upgradePipelineVersionFromTemplate"]["errors"])
-        self.assertEqual(
-            2,
-            r["data"]["upgradePipelineVersionFromTemplate"]["pipelineVersion"][
-                "versionNumber"
-            ],
-        )
-=======
         r = self._get_pipeline(source_pipeline.id)
         self.assertFalse(r["data"]["pipeline"]["permissions"]["createTemplateVersion"])
         source_pipeline.type = PipelineType.ZIPFILE
@@ -2753,5 +2754,4 @@
         )
         template.create_version(source_pipeline.last_version)
         r = self._get_pipeline(source_pipeline.id)
-        self.assertFalse(r["data"]["pipeline"]["permissions"]["createTemplateVersion"])
->>>>>>> 4cb6b12b
+        self.assertFalse(r["data"]["pipeline"]["permissions"]["createTemplateVersion"])