--- conflicted
+++ resolved
@@ -473,24 +473,7 @@
 
     @property
     def new_template_versions(self):
-<<<<<<< HEAD
-        if not self.source_template:
-            return []
-        last_version_from_template = self.versions.filter(
-            source_template_version__isnull=False
-        ).first()
-        if not last_version_from_template:
-            return []
-        return self.source_template.versions.filter(
-            created_at__gt=last_version_from_template.created_at
-        ).order_by("-created_at")
-
-    @property
-    def is_new_template_version_available(self) -> bool:
-        return len(self.new_template_versions) > 0
-=======
         return self.source_template.new_versions(self) if self.source_template else []
->>>>>>> 6435b975
 
     def get_token(self):
         return Signer().sign_object(
