--- conflicted
+++ resolved
@@ -5,11 +5,8 @@
 
 from hexa.catalog.models import CatalogIndex, CatalogIndexType, Tag
 from hexa.core.graphql import result_page
-<<<<<<< HEAD
 from hexa.core.resolvers import resolve_tags
 from hexa.plugins.connector_s3.models import Bucket
-=======
->>>>>>> 88c785a4
 
 catalog_type_defs = """
     extend type Query {
