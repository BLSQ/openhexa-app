from hexa.catalog.models import Index
from hexa.ui import datacard


class OpenHexaMetaDataSection(datacard.Section):
    title = "OpenHexa Metadata"

<<<<<<< HEAD
    owner = datacard.OwnerProperty(
        url="index.owner.url", text="owner.name", editable=True
    )
=======
    owner = datacard.OwnerProperty(url="owner.url", text="owner.name", editable=True)
>>>>>>> d0aecbbb
    label = datacard.TextProperty(text="label", editable=True)
    tags = datacard.TagProperty(tags="tags.all", editable=True)
    countries = datacard.CountryProperty(value="countries", editable=True)
    description = datacard.TextProperty(
        text="description", markdown=True, editable=True
    )
    last_synced_at = datacard.DateProperty(
        label="Last synced at",
        date="last_synced_at",
        date_format="timesince",
    )

    class Meta:
        model = Index<|MERGE_RESOLUTION|>--- conflicted
+++ resolved
@@ -4,14 +4,7 @@
 
 class OpenHexaMetaDataSection(datacard.Section):
     title = "OpenHexa Metadata"
-
-<<<<<<< HEAD
-    owner = datacard.OwnerProperty(
-        url="index.owner.url", text="owner.name", editable=True
-    )
-=======
     owner = datacard.OwnerProperty(url="owner.url", text="owner.name", editable=True)
->>>>>>> d0aecbbb
     label = datacard.TextProperty(text="label", editable=True)
     tags = datacard.TagProperty(tags="tags.all", editable=True)
     countries = datacard.CountryProperty(value="countries", editable=True)
