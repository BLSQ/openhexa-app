--- conflicted
+++ resolved
@@ -55,10 +55,7 @@
     def create_version(
         self, source_pipeline_version: PipelineVersion, changelog: str = None
     ) -> "PipelineTemplateVersion":
-<<<<<<< HEAD
-=======
         """Create a new version of the template using a pipeline version as source"""
->>>>>>> 6435b975
         return PipelineTemplateVersion.objects.create(
             template=self,
             version_number=self.versions.count() + 1,
