--- conflicted
+++ resolved
@@ -53,16 +53,11 @@
     objects = DefaultSoftDeletedManager.from_queryset(PipelineTemplateQuerySet)()
     all_objects = IncludeSoftDeletedManager.from_queryset(PipelineTemplateQuerySet)()
 
-<<<<<<< HEAD
     def create_version(
         self, source_pipeline_version: PipelineVersion, changelog: str = None
     ) -> "PipelineTemplateVersion":
+        """Create a new version of the template using a pipeline version as source"""
         return PipelineTemplateVersion.objects.create(
-=======
-    def create_version(self, source_pipeline_version: "PipelineVersion"):
-        """Create a new version of the template using a pipeline version as source"""
-        template_version = PipelineTemplateVersion.objects.create(
->>>>>>> e056543b
             template=self,
             version_number=self.versions.count() + 1,
             changelog=changelog,
