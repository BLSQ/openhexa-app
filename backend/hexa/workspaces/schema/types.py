--- conflicted
+++ resolved
@@ -180,7 +180,6 @@
     )
 
 
-<<<<<<< HEAD
 @workspace_object.field("pipelineTemplateTags")
 def resolve_workspace_pipeline_template_tags(workspace: Workspace, info, **kwargs):
     if workspace.organization:
@@ -198,7 +197,8 @@
         .values_list("name", flat=True)
         .order_by("name")
     )
-=======
+
+
 @workspace_membership_object.field("organizationMembership")
 def resolve_workspace_membership_organization_membership(
     membership: WorkspaceMembership, info, **kwargs
@@ -213,7 +213,6 @@
         )
     except OrganizationMembership.DoesNotExist:
         return None
->>>>>>> 3d815cbb
 
 
 @connection_interface.field("fields")
