from ariadne import QueryType
from django.db.models import Q
from django.http import HttpRequest

from hexa.core.graphql import result_page
from hexa.pipeline_templates.models import PipelineTemplate, PipelineTemplateVersion
from hexa.tags.models import InvalidTag, Tag
from hexa.workspaces.models import Workspace

pipeline_template_query = QueryType()


@pipeline_template_query.field("pipelineTemplates")
def resolve_pipeline_templates(_, info, **kwargs):
    request: HttpRequest = info.context["request"]
    search = kwargs.get("search", "")

    pipeline_templates = (
        PipelineTemplate.objects.select_related("workspace", "source_pipeline")
        .prefetch_related("tags")
        .with_pipelines_count()
        .filter(
            Q(name__icontains=search)
            | Q(description__icontains=search)
            | Q(tags__name__icontains=search)
            | Q(functional_type__icontains=search)
        )
        .distinct()
    )

    if kwargs.get("functional_type"):
        pipeline_templates = pipeline_templates.filter(
            functional_type=kwargs.get("functional_type")
        )

    workspace_slug = kwargs.get("workspace_slug")
    workspace = None
    if workspace_slug:
        workspace = Workspace.objects.filter_for_user(request.user).get(
            slug=workspace_slug
        )
        pipeline_templates = pipeline_templates.filter(workspace=workspace)

    tags = kwargs.get("tags", [])
    if tags:
        try:
            tag_objects = Tag.from_names(tags)
            if workspace:
                tag_objects = tag_objects.filter(
                    pipeline_templates__workspace__organization=workspace.organization
                ).distinct()
            pipeline_templates = pipeline_templates.filter_by_tags(tag_objects)
        except InvalidTag:
            pipeline_templates = PipelineTemplate.objects.none()

<<<<<<< HEAD
    publisher = kwargs.get("publisher")
    if publisher:
        pipeline_templates = pipeline_templates.filter_by_publisher(publisher)
=======
    order_by = kwargs.get("order_by")
    if order_by:
        base_field = order_by.lstrip("-")

        if base_field in PipelineTemplate.UNIQUE_SORT_FIELDS:
            pipeline_templates = pipeline_templates.order_by(order_by, "id")
        else:
            pipeline_templates = pipeline_templates.order_by(order_by, "name", "id")
    else:
        pipeline_templates = pipeline_templates.order_by(
            *PipelineTemplate.default_order_by()
        )
>>>>>>> 8c5abf93

    return result_page(
        pipeline_templates,
        page=kwargs.get("page", 1),
        per_page=kwargs.get("per_page", 15),
    )


@pipeline_template_query.field("templateByCode")
def resolve_template_by_code(_, info, **kwargs):
    try:
        template = PipelineTemplate.objects.get(code=kwargs["code"])
    except PipelineTemplate.DoesNotExist:
        template = None
    return template


@pipeline_template_query.field("pipelineTemplateVersion")
def resolve_pipeline_template_version(_, info, **kwargs):
    request: HttpRequest = info.context["request"]
    try:
        version = PipelineTemplateVersion.objects.filter_for_user(request.user).get(
            id=kwargs["id"]
        )
        return version
    except PipelineTemplateVersion.DoesNotExist:
        return None


bindables = [
    pipeline_template_query,
]<|MERGE_RESOLUTION|>--- conflicted
+++ resolved
@@ -53,11 +53,10 @@
         except InvalidTag:
             pipeline_templates = PipelineTemplate.objects.none()
 
-<<<<<<< HEAD
     publisher = kwargs.get("publisher")
     if publisher:
         pipeline_templates = pipeline_templates.filter_by_publisher(publisher)
-=======
+
     order_by = kwargs.get("order_by")
     if order_by:
         base_field = order_by.lstrip("-")
@@ -70,7 +69,6 @@
         pipeline_templates = pipeline_templates.order_by(
             *PipelineTemplate.default_order_by()
         )
->>>>>>> 8c5abf93
 
     return result_page(
         pipeline_templates,
