extend type Mutation {
  """
  Creates a new pipeline template version.
  """
  createPipelineTemplateVersion(input: CreatePipelineTemplateVersionInput!): CreatePipelineTemplateVersionResult! @loginRequired
  createPipelineFromTemplateVersion(input: CreatePipelineFromTemplateVersionInput!): CreatePipelineFromTemplateVersionResult! @loginRequired

  """
  Deletes a pipeline template.
  """
  deletePipelineTemplate(input: DeletePipelineTemplateInput): DeletePipelineTemplateResult! @loginRequired

  """
  Updates an existing template.
  """
  updatePipelineTemplate(input: UpdateTemplateInput!): UpdateTemplateResult! @loginRequired

  """
  Deletes a template version.
  """
  deleteTemplateVersion(input: DeleteTemplateVersionInput!): DeleteTemplateVersionResult! @loginRequired

  """
  Updates a template version.
  """
  updateTemplateVersion(input: UpdateTemplateVersionInput!): UpdateTemplateVersionResult! @loginRequired
}

"""
Enum representing the possible orderings for pipeline templates.
"""
enum PipelineTemplateOrderBy {
  PIPELINES_COUNT_DESC
  PIPELINES_COUNT_ASC
  NAME_DESC
  NAME_ASC
  CREATED_AT_DESC
  CREATED_AT_ASC
}

extend type Query {
  """
  Retrieves a page of pipeline templates.
  """
<<<<<<< HEAD
  pipelineTemplates(page: Int = 1, perPage: Int = 15, search: String, workspaceSlug: String, tags: [String!], functionalType: PipelineFunctionalType, publisher: String): PipelineTemplatePage!  @loginRequired
=======
  pipelineTemplates(page: Int = 1, perPage: Int = 15, search: String, workspaceSlug: String, tags: [String!], functionalType: PipelineFunctionalType, orderBy: PipelineTemplateOrderBy): PipelineTemplatePage!  @loginRequired
>>>>>>> 8c5abf93

  """
  Retrieves a template by workspace slug and code.
  """
  templateByCode(code: String!): PipelineTemplate @loginRequired

  """
  Retrieves a pipeline template version by ID.
  """
  pipelineTemplateVersion(id: UUID!): PipelineTemplateVersion @loginRequired
}

"""
Represents paged result of fetching pipeline templates.
"""
type PipelineTemplatePage {
  pageNumber: Int!
  totalPages: Int!
  totalItems: Int!
  items: [PipelineTemplate!]!
}
"""
Represents the input for creating a new pipeline template version.
"""
input CreatePipelineTemplateVersionInput {
  name: String  # The name of the pipeline template.
  code: String  # The code of the pipeline template.
  description: String  # The description of the pipeline template.
  changelog: String  # The changelog of the pipeline template version.
  config: String  # The configuration of the pipeline template.
  workspaceSlug: String!  # The slug of the pipeline workspace.
  pipelineId: UUID!  # The ID of the pipeline.
  pipelineVersionId: UUID!  # The ID of the pipeline version.
}

"""
Represents the result of creating a new pipeline template version.
"""
type CreatePipelineTemplateVersionResult {
  pipelineTemplate: PipelineTemplate  # The created pipeline template.
  success: Boolean!  # Indicates if the pipeline template version was created successfully.
  errors: [CreatePipelineTemplateVersionError!]  # The list of errors that occurred during the creation of the pipeline template version.
}

"""
Represents the input for creating a new pipeline from a template version.
"""
input CreatePipelineFromTemplateVersionInput {
  workspaceSlug: String!  # The slug of the pipeline workspace.
  pipelineTemplateVersionId: UUID!  # The ID of the pipeline template version.
}

"""
Represents the result of creating a new pipeline from a template version.
"""
type CreatePipelineFromTemplateVersionResult {
  pipeline: Pipeline  # The created pipeline.
  success: Boolean!  # Indicates if the pipeline was created successfully.
  errors: [CreatePipelineFromTemplateVersionError!]  # The list of errors that occurred during the creation of the pipeline.
}

"""
Enum representing the possible errors that can occur when creating a pipeline from a template version.
"""
enum CreatePipelineFromTemplateVersionError {
  PERMISSION_DENIED
  WORKSPACE_NOT_FOUND
  PIPELINE_TEMPLATE_VERSION_NOT_FOUND
}

"""
Enum representing the possible errors that can occur when creating a pipeline template version.
"""
enum CreatePipelineTemplateVersionError {
  PERMISSION_DENIED
  WORKSPACE_NOT_FOUND
  PIPELINE_NOT_FOUND
  PIPELINE_VERSION_NOT_FOUND
  DUPLICATE_TEMPLATE_NAME_OR_CODE
  UNKNOWN_ERROR
}

"""
Represents the input for deleting a pipeline template.
"""
input DeletePipelineTemplateInput {
  id: UUID!  # The ID of the pipeline template to delete.
}

"""
Represents the result of deleting a template.
"""
type DeletePipelineTemplateResult {
  success: Boolean!  # Indicates if the pipeline template was deleted successfully.
  errors: [PipelineTemplateError!]!  # The list of errors that occurred during the deletion of the pipeline template.
}

enum PipelineTemplateError {
  PIPELINE_TEMPLATE_NOT_FOUND
  PERMISSION_DENIED
}

"""
Enum representing the possible errors that can occur when updating a template.
"""
enum UpdateTemplateError {
  NOT_FOUND
  PERMISSION_DENIED
  INVALID_CONFIG
}

"""Represents the input for updating a template."""
input UpdateTemplateInput {
  id: UUID!
  name: String
  config: JSON
  description: String
  functionalType: PipelineFunctionalType
  tags: [String!]
}

"""Represents the result of updating a template."""
type UpdateTemplateResult {
  success: Boolean!
  errors: [UpdateTemplateError!]!
  template: PipelineTemplate
}

"""
Represents a pipeline template.
"""
type PipelineTemplate {
  id: UUID!  # The ID of the pipeline template.
  name: String!  # The name of the pipeline template.
  code: String!  # The code of the pipeline template.
  description: String  # The description of the pipeline template.
  config: String  # The configuration of the pipeline template.
  versions(page: Int, perPage: Int): TemplateVersionPage!  # Retrieves the template versions associated with the template.
  currentVersion: PipelineTemplateVersion  # The current version of the pipeline template.
  sourcePipeline: Pipeline  # The source pipeline of the pipeline template.
  permissions: PipelineTemplatePermissions!  # The permissions for the pipeline template.
  workspace: Workspace  # The workspace associated with the pipeline template.
  updatedAt: DateTime!  # The last updated date of the pipeline template.
  functionalType: PipelineFunctionalType  # Business purpose: what the template does (extraction/transformation/loading/computation)
  tags: [Tag!]!  # The tags associated with the pipeline template.
<<<<<<< HEAD
  publisher: String  # Publisher of the template.
=======
  pipelinesCount: Int!  # Number of pipelines created from this template.
>>>>>>> 8c5abf93
}

"""
Represents a page of template versions.
"""
type TemplateVersionPage {
  items: [PipelineTemplateVersion!]!  # The list of template versions on the current page.
  pageNumber: Int!  # The current page number.
  totalPages: Int!  # The total number of pages.
  totalItems: Int!  # The total number of pipeline versions.
}

"""
Represents a version of a pipeline template.
"""
type PipelineTemplateVersion {
  id: UUID!  # The ID of the pipeline template version.
  versionNumber: Int!  # The version number of the pipeline template version.
  changelog: String  # The changelog of the pipeline template version.
  createdAt: DateTime!  # The creation date of the pipeline template version.
  template: PipelineTemplate!  # The pipeline template associated with the version.
  sourcePipelineVersion: PipelineVersion!  # The source pipeline version of the template version.
  user: User  # The user who created the version.
  permissions: PipelineTemplateVersionPermissions!  # The permissions for the pipeline version template.
  isLatestVersion: Boolean!  # Indicates if the template version is the latest version.
}

"""
Represents the permissions for a pipeline template.
"""
type PipelineTemplatePermissions {
    delete: Boolean! # Indicates if the pipeline template can be deleted by the requesting user.
    update: Boolean! # Indicates if the pipeline template can be updated by the requesting user.
}

"""
Represents the permissions for a pipeline template version.
"""
type PipelineTemplateVersionPermissions {
  update: Boolean!  # Indicates if the pipeline template version can be updated.
  delete: Boolean!  # Indicates if the pipeline template version can be deleted.
}

extend type WorkspacePermissions {
  createPipelineTemplateVersion: Boolean!  # Indicates if a pipeline template version can be created in the workspace.
}

"""
Represents the input for deleting a template version.
"""
input DeleteTemplateVersionInput {
  id: UUID!  # The ID of the template version to delete.
}

"""
Represents the result of deleting a template version.
"""
type DeleteTemplateVersionResult {
  success: Boolean!  # Indicates if the template version was deleted successfully.
  errors: [DeleteTemplateVersionError!]!  # The list of errors that occurred during the deletion of the template version.
}

enum DeleteTemplateVersionError {
  TEMPLATE_VERSION_NOT_FOUND
  PERMISSION_DENIED
}

"""
Represents the input for updating a template version.
"""
input UpdateTemplateVersionInput {
  id: UUID!  # The ID of the template version to update.
  changelog: String  # The new changelog associated with the template version.
}

"""
Enum representing the possible errors that can occur when updating a template version.
"""
enum UpdateTemplateVersionError {
  NOT_FOUND
  PERMISSION_DENIED
}

"""
Represents the result of updating a template version.
"""
type UpdateTemplateVersionResult {
  success: Boolean!  # Indicates if the template version was updated successfully.
  errors: [UpdateTemplateVersionError!]!  # The list of errors that occurred during the update of the template version.
  templateVersion: PipelineTemplateVersion  # The updated template version.
}<|MERGE_RESOLUTION|>--- conflicted
+++ resolved
@@ -42,11 +42,7 @@
   """
   Retrieves a page of pipeline templates.
   """
-<<<<<<< HEAD
-  pipelineTemplates(page: Int = 1, perPage: Int = 15, search: String, workspaceSlug: String, tags: [String!], functionalType: PipelineFunctionalType, publisher: String): PipelineTemplatePage!  @loginRequired
-=======
-  pipelineTemplates(page: Int = 1, perPage: Int = 15, search: String, workspaceSlug: String, tags: [String!], functionalType: PipelineFunctionalType, orderBy: PipelineTemplateOrderBy): PipelineTemplatePage!  @loginRequired
->>>>>>> 8c5abf93
+  pipelineTemplates(page: Int = 1, perPage: Int = 15, search: String, workspaceSlug: String, tags: [String!], functionalType: PipelineFunctionalType, publisher: String, orderBy: PipelineTemplateOrderBy): PipelineTemplatePage!  @loginRequired
 
   """
   Retrieves a template by workspace slug and code.
@@ -192,11 +188,8 @@
   updatedAt: DateTime!  # The last updated date of the pipeline template.
   functionalType: PipelineFunctionalType  # Business purpose: what the template does (extraction/transformation/loading/computation)
   tags: [Tag!]!  # The tags associated with the pipeline template.
-<<<<<<< HEAD
-  publisher: String  # Publisher of the template.
-=======
+  publisher: String  # Publisher of the template (organization name).
   pipelinesCount: Int!  # Number of pipelines created from this template.
->>>>>>> 8c5abf93
 }
 
 """
