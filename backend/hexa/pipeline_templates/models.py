--- conflicted
+++ resolved
@@ -47,21 +47,15 @@
             return self.none()
         return self.filter(tags__in=tags).distinct()
 
-<<<<<<< HEAD
     def filter_by_publisher(self, publisher: str):
         """
         Filter pipeline templates by publisher based on organization name.
-        Publisher is computed dynamically from workspace.organization.name.
-        """
-        if publisher == "Bluesquare":
-            return self.filter(workspace__organization__name="Bluesquare")
-        elif publisher == "Community":
-            return self.filter(workspace__organization__isnull=False).exclude(
-                workspace__organization__name="Bluesquare"
-            )
-        else:
+        Publisher is the organization name from workspace.organization.name.
+        """
+        if not publisher:
             return self.none()
-=======
+        return self.filter(workspace__organization__name=publisher)
+
     def with_pipelines_count(self):
         """
         Annotates queryset with the count of active pipelines created from each template.
@@ -74,7 +68,6 @@
                 distinct=True,
             )
         )
->>>>>>> 8c5abf93
 
 
 class PipelineTemplate(SoftDeletedModel):
