from ariadne import QueryType

from hexa.core.graphql import result_page

from ..models import (
    Dataset,
    DatasetLink,
    DatasetVersion,
    DatasetVersionFile,
)

datasets_queries = QueryType()


@datasets_queries.field("datasets")
def resolve_datasets(_, info, query=None, page=1, per_page=15):
    request = info.context["request"]
    qs = Dataset.objects.filter_for_user(request.user).order_by("-updated_at")

    if query is not None:
        qs = qs.filter(name__icontains=query)

    return result_page(queryset=qs, page=page, per_page=per_page)


@datasets_queries.field("dataset")
def resolve_dataset(_, info, **kwargs):
    request = info.context["request"]
    try:
        return Dataset.objects.filter_for_user(request.user).get(id=kwargs["id"])
    except Dataset.DoesNotExist:
        return None


@datasets_queries.field("datasetVersion")
def resolve_dataset_version(_, info, **kwargs):
    request = info.context["request"]
    try:
        return DatasetVersion.objects.filter_for_user(request.user).get(id=kwargs["id"])
    except DatasetVersion.DoesNotExist:
        return None


@datasets_queries.field("datasetVersionFile")
def resolve_dataset_version_file(_, info, **kwargs):
    request = info.context["request"]
    try:
        return DatasetVersionFile.objects.filter_for_user(request.user).get(
            id=kwargs["id"]
        )
    except DatasetVersionFile.DoesNotExist:
        return None


@datasets_queries.field("datasetLink")
def resolve_dataset_link(_, info, **kwargs):
    request = info.context["request"]
    try:
        return DatasetLink.objects.filter_for_user(request.user).get(id=kwargs["id"])
    except DatasetLink.DoesNotExist:
        return None


@datasets_queries.field("datasetLinkBySlug")
def resolve_dataset_link_by_slug(_, info, **kwargs):
    request = info.context["request"]
    try:
<<<<<<< HEAD
        return DatasetLink.objects.filter_for_user(request.user).get(
            dataset__slug=kwargs["dataset_slug"],
            dataset__workspace__slug=kwargs["workspace_slug"],
=======
        return (
            DatasetLink.objects.filter_for_user(request.user)
            .distinct("dataset_id")
            .get(
                dataset__slug=kwargs["dataset_slug"],
                dataset__workspace__slug=kwargs["workspace_slug"],
            )
>>>>>>> 9bb3353e
        )
    except DatasetLink.DoesNotExist:
        return None


bindables = [datasets_queries]<|MERGE_RESOLUTION|>--- conflicted
+++ resolved
@@ -65,11 +65,6 @@
 def resolve_dataset_link_by_slug(_, info, **kwargs):
     request = info.context["request"]
     try:
-<<<<<<< HEAD
-        return DatasetLink.objects.filter_for_user(request.user).get(
-            dataset__slug=kwargs["dataset_slug"],
-            dataset__workspace__slug=kwargs["workspace_slug"],
-=======
         return (
             DatasetLink.objects.filter_for_user(request.user)
             .distinct("dataset_id")
@@ -77,7 +72,6 @@
                 dataset__slug=kwargs["dataset_slug"],
                 dataset__workspace__slug=kwargs["workspace_slug"],
             )
->>>>>>> 9bb3353e
         )
     except DatasetLink.DoesNotExist:
         return None
