--- conflicted
+++ resolved
@@ -1,12 +1,7 @@
 import logging
 
 from ariadne import ObjectType
-<<<<<<< HEAD
-from django.db import models
-from django.db.models import Q
-=======
 from django.db.models import F, Q
->>>>>>> 9bb3353e
 from django.http import HttpRequest
 
 from hexa.core.graphql import result_page
@@ -54,42 +49,17 @@
 
 @workspace_object.field("datasets")
 def resolve_workspace_datasets(obj: Workspace, info, pinned=None, query=None, **kwargs):
-<<<<<<< HEAD
-    directly_linked_q = Q(workspace=obj)
-
-=======
->>>>>>> 9bb3353e
     organization_shared_q = Q()
     if obj.organization:
         organization_shared_q = Q(
             dataset__shared_with_organization=True,
             dataset__workspace__organization=obj.organization,
-<<<<<<< HEAD
-        )
-
-    qs = (
-        DatasetLink.objects.filter(directly_linked_q | organization_shared_q)
-        # We annotate to be able to filter out the "duplicate" links that can appear when a dataset is shared with the organization
-        .annotate(
-            is_original_link=models.Case(
-                models.When(
-                    models.Q(dataset__shared_with_organization=True)
-                    & ~models.Q(dataset__workspace=models.F("workspace")),
-                    then=models.Value(0),
-                ),
-                default=models.Value(1),
-                output_field=models.IntegerField(),
-            )
-        )
-        .filter(is_original_link=1)
-=======
             dataset__workspace=F("workspace"),
         )
 
     org_shared = DatasetLink.objects.filter(organization_shared_q)
     direct_links = DatasetLink.objects.filter(workspace=obj).exclude(
         dataset_id__in=org_shared.values("dataset_id")
->>>>>>> 9bb3353e
     )
 
     if query is not None:
