--- conflicted
+++ resolved
@@ -51,17 +51,7 @@
         else:
             return self._filter_for_user_and_query_object(
                 user,
-<<<<<<< HEAD
-                Q(
-                    links__workspace__members=user
-                )  # 1. It exists a link to a workspace where user is member
-                | Q(  # 2. The dataset is shared with organization and user is member of the organization
-                    shared_with_organization=True,
-                    workspace__organization__organizationmembership__user=user,
-                ),
-=======
                 self._workspace_query(user) | self._org_shared_query(user),
->>>>>>> 9bb3353e
                 return_all_if_superuser=False,
             )
 
@@ -70,20 +60,10 @@
     ):
         return self._filter_for_user_and_query_object(
             user,
-<<<<<<< HEAD
-            Q(
-                workspace__members=user, workspace__slug__in=workspace_slugs
-            )  # 1. It exists a link to a workspace where user is member and the workspace slug is in the list
-            | Q(  # 2. The dataset is shared with organization and user is member of the organization and a link exists to a workspace with slug in the list
-                shared_with_organization=True,
-                workspace__organization__organizationmembership__user=user,
-                links__workspace__slug__in=workspace_slugs,
-=======
             self._workspace_query(user) & Q(workspace__slug__in=workspace_slugs)
             | (
                 self._org_shared_query(user)
                 & Q(links__workspace__slug__in=workspace_slugs)
->>>>>>> 9bb3353e
             ),
             return_all_if_superuser=False,
         )
@@ -473,31 +453,6 @@
                 models.Q(workspace=user.pipeline_run.pipeline.workspace),
             )
         else:
-<<<<<<< HEAD
-            return (
-                self._filter_for_user_and_query_object(
-                    user,
-                    models.Q(workspace__members=user)
-                    | models.Q(
-                        dataset__shared_with_organization=True,
-                        workspace__organization__organizationmembership__user=user,
-                    ),
-                    return_all_if_superuser=False,
-                )
-                .annotate(
-                    is_original_link=models.Case(
-                        models.When(
-                            models.Q(dataset__shared_with_organization=True)
-                            & ~models.Q(dataset__workspace=models.F("workspace")),
-                            then=models.Value(0),
-                        ),
-                        default=models.Value(1),
-                        output_field=models.IntegerField(),
-                    )
-                )
-                .filter(is_original_link=1)
-                .distinct("dataset_id")
-=======
             return self._filter_for_user_and_query_object(
                 user,
                 models.Q(workspace__members=user)
@@ -506,7 +461,6 @@
                     workspace__organization__organizationmembership__user=user,
                 ),
                 return_all_if_superuser=False,
->>>>>>> 9bb3353e
             )
 
 
