from hexa.datasets.models import (
    Dataset,
    DatasetLink,
    DatasetVersion,
    DatasetVersionFile,
)
from hexa.user_management.models import (
    User,
)
from hexa.workspaces.models import (
    Workspace,
    WorkspaceMembership,
    WorkspaceMembershipRole,
)


def create_dataset(principal: User, workspace: Workspace):
    """Only workspace admins & editors can create datasets"""
    return workspace.workspacemembership_set.filter(
        user=principal,
        role__in=[WorkspaceMembershipRole.ADMIN, WorkspaceMembershipRole.EDITOR],
    ).exists() or (
        workspace.organization
<<<<<<< HEAD
        and workspace.organization.organizationmembership_set.filter(
            user=principal
        ).exists()
=======
        and principal.is_organization_member(workspace.organization)
>>>>>>> 9bb3353e
    )


def update_dataset(principal: User, dataset: Dataset):
    """Only workspace admins can update datasets"""
    return create_dataset(principal, dataset.workspace)


def delete_dataset(principal: User, dataset: Dataset):
    """Only workspace admins can delete datasets"""
    return create_dataset(principal, dataset.workspace)


def create_dataset_version(principal: User, dataset: Dataset):
    """Only workspace admins & editors can create dataset versions"""
    return create_dataset(principal, dataset.workspace)


def update_dataset_version(principal: User, version: DatasetVersion):
    """Only workspace admins & editors can update dataset versions"""
    return create_dataset(principal, version.dataset.workspace)


def delete_dataset_version(principal: User, version: DatasetVersion):
    """Only workspace admins can delete dataset versions"""
    return create_dataset(principal, version.dataset.workspace)


def download_dataset_version(principal: User, version: DatasetVersion):
    """Only workspace members can download dataset versions.
    This also includes members of workspaces that have been shared this dataset.
    """
    return version.dataset.links.filter(
        workspace__in=principal.workspace_set.all()
    ).exists() or (
        version.dataset.shared_with_organization
        and version.dataset.workspace.organization
<<<<<<< HEAD
        and version.dataset.workspace.organization.organizationmembership_set.filter(
            user=principal
        ).exists()
=======
        and principal.is_organization_member(version.dataset.workspace.organization)
>>>>>>> 9bb3353e
    )


def view_dataset(principal: User, dataset: Dataset):
    """Users can view datasets if they are workspace members, have access through dataset links,
    or have access through organization sharing.
    """
    return (
        dataset.links.filter(workspace__in=principal.workspace_set.all()).exists()
        or dataset.workspace.workspacemembership_set.filter(
            user=principal,
            role__in=[WorkspaceMembershipRole.ADMIN, WorkspaceMembershipRole.EDITOR],
        ).exists()
        or (
            dataset.shared_with_organization
            and dataset.workspace.organization
<<<<<<< HEAD
            and dataset.workspace.organization.organizationmembership_set.filter(
                user=principal
            ).exists()
=======
            and principal.is_organization_member(dataset.workspace.organization)
>>>>>>> 9bb3353e
        )
    )


def link_dataset(principal: User, dataset_and_workspace):
    dataset, workspace = dataset_and_workspace
    """
    A user can link a dataset with a workspace if:
    - they are a member of the workspace as an admin or editor
    - the dataset is already linked to one of their workspaces
    """

    return workspace.workspacemembership_set.filter(
        user=principal,
        role__in=[WorkspaceMembershipRole.ADMIN, WorkspaceMembershipRole.EDITOR],
    ).exists() and principal.has_perm("datasets.view_dataset", dataset)


def delete_dataset_link(principal: User, link: DatasetLink):
    """Editors & admins from the source workspace can delete any link and
    editors & admins from the target workspace can delete links from their workspace
    """
    return WorkspaceMembership.objects.filter(
        workspace__in=[link.dataset.workspace, link.workspace],
        user=principal,
        role__in=[WorkspaceMembershipRole.ADMIN, WorkspaceMembershipRole.EDITOR],
    ).exists()


def pin_dataset(principal: User, link: DatasetLink):
    """Only workspace admins & editors can pin datasets from the dataset"""
    return link.workspace.workspacemembership_set.filter(
        user=principal,
        role__in=[WorkspaceMembershipRole.ADMIN, WorkspaceMembershipRole.EDITOR],
    ).exists()


def create_dataset_version_file(principal: User, dataset_version: DatasetVersion):
    if dataset_version != dataset_version.dataset.latest_version:
        return False

    return create_dataset_version(principal, dataset_version.dataset)


def delete_dataset_version_file(principal: User, version: DatasetVersionFile):
    return delete_dataset_version(principal, version.dataset_version)


def update_dataset_version_file(principal: User, dataset_version: DatasetVersionFile):
    return update_dataset_version(principal, dataset_version.dataset_version)


def view_dataset_version_file(
    principal: User, dataset_version_file: DatasetVersionFile
):
    return view_dataset_version(principal, dataset_version_file.dataset_version)


def view_dataset_version(principal: User, version: DatasetVersion):
    return view_dataset(principal, version.dataset)<|MERGE_RESOLUTION|>--- conflicted
+++ resolved
@@ -21,13 +21,7 @@
         role__in=[WorkspaceMembershipRole.ADMIN, WorkspaceMembershipRole.EDITOR],
     ).exists() or (
         workspace.organization
-<<<<<<< HEAD
-        and workspace.organization.organizationmembership_set.filter(
-            user=principal
-        ).exists()
-=======
         and principal.is_organization_member(workspace.organization)
->>>>>>> 9bb3353e
     )
 
 
@@ -65,13 +59,7 @@
     ).exists() or (
         version.dataset.shared_with_organization
         and version.dataset.workspace.organization
-<<<<<<< HEAD
-        and version.dataset.workspace.organization.organizationmembership_set.filter(
-            user=principal
-        ).exists()
-=======
         and principal.is_organization_member(version.dataset.workspace.organization)
->>>>>>> 9bb3353e
     )
 
 
@@ -88,13 +76,7 @@
         or (
             dataset.shared_with_organization
             and dataset.workspace.organization
-<<<<<<< HEAD
-            and dataset.workspace.organization.organizationmembership_set.filter(
-                user=principal
-            ).exists()
-=======
             and principal.is_organization_member(dataset.workspace.organization)
->>>>>>> 9bb3353e
         )
     )
 
