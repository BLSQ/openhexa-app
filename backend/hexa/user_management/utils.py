from django_otp import devices_for_user, user_has_device

from hexa.user_management.models import Organization

USER_DEFAULT_DEVICE_ATTR_NAME = "_default_device"
DEVICE_DEFAULT_NAME = "default"


def default_device(user, confirmed=True):
    """
    confirmed: Pass None to get all devices
    """
    if hasattr(user, USER_DEFAULT_DEVICE_ATTR_NAME):
        return getattr(user, USER_DEFAULT_DEVICE_ATTR_NAME)
    for device in devices_for_user(user, confirmed=confirmed):
        if device.name == DEVICE_DEFAULT_NAME:
            setattr(user, USER_DEFAULT_DEVICE_ATTR_NAME, device)
            return device


def has_configured_two_factor(user):
    return user.is_authenticated and user_has_device(user)


def get_email_attachments():
    """Get standard email attachments including OpenHEXA logo"""
    import os

    from django.conf import settings

    return [
        (
            "logo_with_text_white.png",
            open(
                os.path.join(
                    settings.BASE_DIR, "hexa/static/img/logo/logo_with_text_white.png"
                ),
                "rb",
            ).read(),
            "image/png",
        ),
    ]


def send_organization_invite(invitation):
    """Send invitation email to organization"""
    from datetime import datetime, timezone
    from urllib.parse import urlencode

    from django.conf import settings
    from django.utils.translation import gettext_lazy, override

    from hexa.analytics.api import track
    from hexa.core.utils import send_mail

    title = gettext_lazy(
        f"You've been invited to join the organization {invitation.organization.name} on OpenHEXA"
    )
    token = invitation.generate_invitation_token()
    action_url = f"{settings.NEW_FRONTEND_DOMAIN}/register?{urlencode({'email': invitation.email, 'token': token})}"
    invited_by = invitation.invited_by

    with override(invited_by.language):
        send_mail(
            title=title,
            template_name="user_management/mails/invite_organization",
            template_variables={
                "organization": invitation.organization.name,
                "owner": invited_by.display_name,
                "owner_email": invited_by.email,
                "url": action_url,
<<<<<<< HEAD
                "workspace_invitations": invitation.workspace_invitations,
=======
                "workspace_invitations": invitation.workspace_invitations.all(),
>>>>>>> 6d7283a7
            },
            recipient_list=[invitation.email],
            attachments=get_email_attachments(),
        )

        track(
            request=None,
            event="emails.organization_invite_sent",
            properties={
                "timestamp": datetime.now(timezone.utc).isoformat(),
                "organization": invitation.organization.id,
                "invitee_email": invitation.email,
                "invitee_role": invitation.role,
                "status": invitation.status,
            },
        )


def send_organization_add_user_email(
    invited_by, organization: Organization, invitee, role, workspace_invitations=None
):
    """Send email to existing user when added to organization"""
    from datetime import datetime, timezone

    from django.conf import settings
    from django.utils.translation import gettext_lazy, override

    from hexa.analytics.api import track
    from hexa.core.utils import send_mail

    title = gettext_lazy(
        f"You've been added to the organization {organization.name} on OpenHEXA"
    )
    action_url = f"{settings.NEW_FRONTEND_DOMAIN}/organizations/{organization.id}"

    with override(invitee.language):
        send_mail(
            title=title,
            template_name="user_management/mails/add_existing_user_organization",
            template_variables={
                "organization": organization.name,
                "owner": invited_by.display_name,
                "owner_email": invited_by.email,
                "invitee": invitee.display_name,
                "url": action_url,
                "workspace_invitations": workspace_invitations or [],
            },
            recipient_list=[invitee.email],
            attachments=get_email_attachments(),
        )

        track(
            request=None,
            event="emails.organization_add_user_sent",
            properties={
                "timestamp": datetime.now(timezone.utc).isoformat(),
                "organization": organization.id,
                "invitee_email": invitee.email,
                "invitee_role": role,
            },
        )<|MERGE_RESOLUTION|>--- conflicted
+++ resolved
@@ -69,11 +69,7 @@
                 "owner": invited_by.display_name,
                 "owner_email": invited_by.email,
                 "url": action_url,
-<<<<<<< HEAD
-                "workspace_invitations": invitation.workspace_invitations,
-=======
                 "workspace_invitations": invitation.workspace_invitations.all(),
->>>>>>> 6d7283a7
             },
             recipient_list=[invitation.email],
             attachments=get_email_attachments(),
