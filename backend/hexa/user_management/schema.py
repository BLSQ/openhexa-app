import binascii
import logging
import pathlib
from datetime import datetime, timezone
from urllib.parse import urlparse

import django_otp
from ariadne import (
    MutationType,
    ObjectType,
    QueryType,
    SchemaDirectiveVisitor,
    load_schema_from_path,
)
from django.conf import settings
from django.contrib.auth import authenticate, login, logout, password_validation
from django.contrib.auth.forms import PasswordResetForm
from django.contrib.auth.password_validation import validate_password
from django.contrib.auth.tokens import default_token_generator
from django.core.exceptions import PermissionDenied, ValidationError
from django.core.signing import BadSignature, SignatureExpired
from django.db import transaction
from django.db.models import Q
from django.db.models.functions import Collate
from django.http import HttpRequest
from django.utils.http import urlsafe_base64_decode
from django_otp import devices_for_user
from django_otp.plugins.otp_email.models import EmailDevice
from graphql import default_field_resolver

from hexa.analytics.api import track
from hexa.core.graphql import result_page
from hexa.core.string import remove_whitespace
from hexa.core.templatetags.colors import hash_color
from hexa.user_management.models import (
    AlreadyExists,
    CannotDelete,
    CannotDowngradeRole,
    Feature,
    Membership,
    Organization,
    OrganizationInvitation,
    OrganizationInvitationStatus,
    OrganizationMembership,
    Team,
    User,
)
from hexa.workspaces.models import (
    AlreadyExists as WorkspaceAlreadyExists,
)
from hexa.workspaces.models import (
    Workspace,
    WorkspaceInvitation,
    WorkspaceInvitationStatus,
    WorkspaceMembership,
)

from .utils import (
    DEVICE_DEFAULT_NAME,
    default_device,
    has_configured_two_factor,
    send_organization_add_user_email,
    send_organization_invite,
)

logger = logging.getLogger(__name__)

identity_type_defs = load_schema_from_path(
    f"{pathlib.Path(__file__).parent.resolve()}/graphql/schema.graphql"
)


class AuthenticationError(PermissionDenied):
    extensions = {"code": "UNAUTHENTICATED"}
    message = "Resolver requires an authenticated user"


class LoginRequiredDirective(SchemaDirectiveVisitor):
    def visit_field_definition(self, field, object_type):
        withoutTwoFactor = self.args.get("withoutTwoFactor")
        original_resolver = field.resolve or default_field_resolver

        def resolve(obj, info, **kwargs):
            request = info.context["request"]
            principal = request.user
            if not principal.is_authenticated:
                raise AuthenticationError

            if not withoutTwoFactor and (
                not getattr(request, "bypass_two_factor", False)
                and has_configured_two_factor(principal)
                and not principal.is_verified()
            ):
                raise AuthenticationError

            return original_resolver(obj, info, **kwargs)

        field.resolve = resolve
        return field


identity_query = QueryType()
identity_mutations = MutationType()

me_permissions_object = ObjectType("MePermissions")


@me_permissions_object.field("createTeam")
def resolve_me_permissions_create_team(obj, info, **kwargs):
    request: HttpRequest = info.context["request"]
    return request.user.is_authenticated  # TODO: Implement a real check of permissions


@me_permissions_object.field("superUser")
def resolve_can_superuser(obj, info, **kwargs):
    request: HttpRequest = info.context["request"]
    return request.user.is_superuser


@me_permissions_object.field("adminPanel")
def resolve_can_admin_panel(obj, info, **kwargs):
    request: HttpRequest = info.context["request"]
    return request.user.is_staff


me_object = ObjectType("Me")


@me_object.field("user")
def resolve_me_user(_, info):
    request = info.context["request"]
    if has_configured_two_factor(request.user):
        return request.user if request.user.is_verified() else None
    elif request.user.is_authenticated:
        return request.user
    return None


@me_object.field("hasTwoFactorEnabled")
def resolve_me_has_two_factor_enabled(_, info):
    request = info.context["request"]
    return has_configured_two_factor(request.user)


@me_object.field("features")
def resolve_me_features(_, info):
    request = info.context["request"]
    principal: User = request.user

    if principal.is_authenticated:
        return [
            {
                "code": feature.code,
                "config": {},
            }  # TODO: Remove the config field once the migration is done
            for feature in Feature.objects.are_enabled_for_user(user=principal)
        ]
    else:
        return []


@me_object.field("permissions")
def resolve_me_permissions(_, info):
    return me_permissions_object


@identity_query.field("me")
def resolve_me(_, info):
    return me_object


@identity_query.field("team")
def resolve_team(_, info, **kwargs):
    request: HttpRequest = info.context["request"]

    try:
        return Team.objects.filter_for_user(request.user).get(id=kwargs["id"])
    except Team.DoesNotExist:
        return None


@identity_query.field("teams")
def resolve_teams(_, info, term=None, **kwargs):
    request: HttpRequest = info.context["request"]

    queryset = Team.objects.filter_for_user(request.user)

    if term is not None:
        queryset = queryset.filter(name__icontains=term)

    return result_page(
        queryset=queryset,
        page=kwargs.get("page", 1),
        per_page=kwargs.get("per_page"),
    )


team_object = ObjectType("Team")


@team_object.field("memberships")
def resolve_team_memberships(team: Team, *_, **kwargs):
    return result_page(
        queryset=team.membership_set.all(),
        page=kwargs.get("page", 1),
        per_page=kwargs.get("per_page"),
    )


@team_object.field("permissions")
def resolve_team_permissions(team: Team, info):
    return team


team_permissions_object = ObjectType("TeamPermissions")


@team_permissions_object.field("update")
def resolve_team_permissions_update(team: Team, info):
    request: HttpRequest = info.context["request"]
    return request.user.has_perm("user_management.update_team", team)


@team_permissions_object.field("delete")
def resolve_team_permissions_delete(team: Team, info):
    request: HttpRequest = info.context["request"]
    return request.user.has_perm("user_management.delete_team", team)


@team_permissions_object.field("createMembership")
def resolve_team_permissions_create_membership(team: Team, info):
    request: HttpRequest = info.context["request"]
    return request.user.has_perm("user_management.create_membership", team)


membership_object = ObjectType("Membership")
membership_permissions_object = ObjectType("MembershipPermissions")


@membership_object.field("permissions")
def resolve_membership_permissions(membership, info, **kwargs):
    return membership


@membership_permissions_object.field("update")
def resolve_membership_permissions_update(membership: Membership, info, **kwargs):
    request: HttpRequest = info.context["request"]
    return request.user.has_perm("user_management.update_membership", membership)


@membership_permissions_object.field("delete")
def resolve_membership_permissions_delete(membership: Membership, info, **kwargs):
    request: HttpRequest = info.context["request"]
    return request.user.has_perm("user_management.delete_membership", membership)


@identity_query.field("organizations")
def resolve_organizations(_, info, **kwargs):
    request: HttpRequest = info.context["request"]
    return Organization.objects.filter_for_user(request.user).all()


@identity_query.field("users")
def resolve_users(
    _, info, query: str, workspace_slug: str = None, organization_id: str = None
):
    request = info.context["request"]
    query = query.strip()

    users = User.objects.all()

    if not workspace_slug and not organization_id:
        raise ValidationError(
            "You must specify either a workspaceSlug or an organizationId"
        )

    # If workspace_slug is provided, exclude current members of that workspace
    if workspace_slug:
        try:
            workspace = Workspace.objects.filter_for_user(request.user).get(
                slug=workspace_slug
            )

            if not request.user.has_perm("workspaces.manage_members", workspace):
                raise PermissionDenied

            # Exclude current members of the workspace
            users = users.exclude(id__in=workspace.members.values_list("id", flat=True))
        except PermissionDenied:
            return []
        except Workspace.DoesNotExist:
            return []

    # If organization_id is provided, exclude current members of that organization
    if organization_id:
        try:
            organization = Organization.objects.filter_for_user(request.user).get(
                id=organization_id
            )
            if not request.user.has_perm(
                "user_management.manage_members", organization
            ):
                raise PermissionDenied

            users = users.exclude(
                id__in=organization.organizationmembership_set.values_list(
                    "user_id", flat=True
                )
            )
        except PermissionDenied:
            return []
        except Organization.DoesNotExist:
            return []

    # Explicitly collate the email field to allow case-insensitive LIKE queries
    users = users.annotate(case_insensitive_email=Collate("email", "und-x-icu"))

    users = users.filter(
        Q(case_insensitive_email__contains=query)
        | Q(first_name__icontains=query)
        | Q(last_name__icontains=query)
    )

    return users.order_by("email")[:10]


@identity_mutations.field("createTeam")
def resolve_create_team(_, info, **kwargs):
    request: HttpRequest = info.context["request"]
    principal = request.user
    create_input = kwargs["input"]

    try:
        team = Team.objects.create_if_has_perm(
            principal,
            name=create_input["name"],
        )
        return {"success": True, "team": team, "errors": []}
    except PermissionDenied:
        return {"success": False, "team": None, "errors": ["PERMISSION_DENIED"]}


@identity_mutations.field("updateTeam")
def resolve_update_team(_, info, **kwargs):
    request: HttpRequest = info.context["request"]
    principal = request.user
    input = kwargs["input"]

    try:
        team: Team = Team.objects.get(id=input["id"])
        team.update_if_has_perm(principal, name=input["name"])
        return {"success": True, "team": team, "errors": []}
    except Team.DoesNotExist:
        return {"success": False, "team": None, "errors": ["NOT_FOUND"]}
    except PermissionDenied:
        return {"success": False, "team": None, "errors": ["PERMISSION_DENIED"]}


@identity_mutations.field("deleteTeam")
def resolve_delete_team(_, info, **kwargs):
    request: HttpRequest = info.context["request"]
    principal = request.user
    input = kwargs["input"]

    try:
        team: Team = Team.objects.get(id=input["id"])
        team.delete_if_has_perm(principal)
        return {"success": True, "errors": []}
    except Team.DoesNotExist:
        return {"success": False, "errors": ["NOT_FOUND"]}
    except PermissionDenied:
        return {"success": False, "errors": ["PERMISSION_DENIED"]}


@identity_mutations.field("login")
@transaction.atomic
def resolve_login(_, info, **kwargs):
    request: HttpRequest = info.context["request"]
    mutation_input = kwargs["input"]

    trimmed_email = remove_whitespace(mutation_input["email"])

    user_candidate = authenticate(
        request,
        email=trimmed_email,
        password=mutation_input["password"],
    )

    if user_candidate is None:
        return {"success": False, "errors": ["INVALID_CREDENTIALS"]}

    if has_configured_two_factor(user_candidate):
        device = default_device(user_candidate)
        if not mutation_input.get("token"):
            device.generate_challenge()
            return {"success": False, "errors": ["OTP_REQUIRED"]}
        if not device.verify_token(mutation_input["token"]):
            return {"success": False, "errors": ["INVALID_OTP"]}
        user_candidate.otp_device = device

    login(request, user_candidate)
    track(request, "users.user_logged_in", user=request.user)
    return {"success": True}


@identity_mutations.field("logout")
def resolve_logout(_, info, **kwargs):
    request: HttpRequest = info.context["request"]

    if request.user.is_authenticated:
        logout(request)

    return {"success": True}


@identity_mutations.field("register")
def resolve_register(_, info, **kwargs):
    request: HttpRequest = info.context["request"]
    mutation_input = kwargs["input"]

    if request.user.is_authenticated:
        return {"success": False, "errors": ["ALREADY_LOGGED_IN"]}

    # We only accept registration if the invitation token to a workspace/organization is valid and pending.
    # Once the user is created, their invitation is automatically accepted.

    workspace_invitation = None
    organization_invitation = None

    try:
        workspace_invitation = WorkspaceInvitation.objects.get_by_token(
            token=mutation_input["invitation_token"]
        )
        if workspace_invitation.status != WorkspaceInvitationStatus.PENDING:
            return {"success": False, "errors": ["INVALID_TOKEN"]}

        track(
            request=request,
            event="emails.registration_landed",
            properties={
                "timestamp": datetime.now(timezone.utc).isoformat(),
                "workspace": workspace_invitation.workspace.slug,
                "invitee_email": workspace_invitation.email,
                "invitee_role": workspace_invitation.role,
                "status": workspace_invitation.status,
            },
        )

    except (
        UnicodeDecodeError,
        SignatureExpired,
        binascii.Error,
        BadSignature,
        WorkspaceInvitation.DoesNotExist,
    ):
        try:
            organization_invitation = OrganizationInvitation.objects.get_by_token(
                token=mutation_input["invitation_token"]
            )
            if organization_invitation.status != OrganizationInvitationStatus.PENDING:
                return {"success": False, "errors": ["INVALID_TOKEN"]}

            track(
                request=request,
                event="emails.registration_landed",
                properties={
                    "timestamp": datetime.now(timezone.utc).isoformat(),
                    "organization": organization_invitation.organization.slug,
                    "invitee_email": organization_invitation.email,
                    "invitee_role": organization_invitation.role,
                    "status": organization_invitation.status,
                },
            )
        except (
            UnicodeDecodeError,
            SignatureExpired,
            binascii.Error,
            BadSignature,
            OrganizationInvitation.DoesNotExist,
        ):
            return {"success": False, "errors": ["INVALID_TOKEN"]}

    invitation_email = (
        workspace_invitation.email
        if workspace_invitation
        else organization_invitation.email
    )
    if User.objects.filter(email=invitation_email).exists():
        return {"success": False, "errors": ["EMAIL_TAKEN"]}

    try:
        if mutation_input["password1"] != mutation_input["password2"]:
            return {"success": False, "errors": ["PASSWORD_MISMATCH"]}
        validate_password(password=mutation_input["password1"])

        with transaction.atomic():
            user = User.objects.create_user(
                email=invitation_email,
                password=mutation_input["password1"],
                first_name=mutation_input["first_name"],
                last_name=mutation_input["last_name"],
            )

            if workspace_invitation:
                WorkspaceMembership.objects.create(
                    workspace=workspace_invitation.workspace,
                    user=user,
                    role=workspace_invitation.role,
                )
                workspace_invitation.status = WorkspaceInvitationStatus.ACCEPTED
                workspace_invitation.save()

                track(
                    request,
                    event="emails.registration_complete",
                    properties={
                        "timestamp": datetime.now(timezone.utc).isoformat(),
                        "workspace": workspace_invitation.workspace.slug,
                        "invitee_email": workspace_invitation.email,
                        "invitee_role": workspace_invitation.role,
                        "status": workspace_invitation.status,
                    },
                )
            else:
                OrganizationMembership.objects.create(
                    organization=organization_invitation.organization,
                    user=user,
                    role=organization_invitation.role,
                )
                for (
                    workspace_invitation
<<<<<<< HEAD
                ) in organization_invitation.workspace_invitations:
                    try:
                        workspace = Workspace.objects.get(
                            slug=workspace_invitation["workspace_slug"],
                            organization=organization_invitation.organization,
                            archived=False,
                        )
                        WorkspaceMembership.objects.create(
                            workspace=workspace,
                            user=user,
                            role=workspace_invitation["role"],
                        )
                    except Workspace.DoesNotExist:
=======
                ) in organization_invitation.workspace_invitations.all():
                    try:
                        WorkspaceMembership.objects.create(
                            workspace=workspace_invitation.workspace,
                            user=user,
                            role=workspace_invitation.role,
                        )
                    except Exception:
>>>>>>> 6d7283a7
                        continue

                organization_invitation.status = OrganizationInvitationStatus.ACCEPTED
                organization_invitation.save()

                track(
                    request,
                    event="emails.registration_complete",
                    properties={
                        "timestamp": datetime.now(timezone.utc).isoformat(),
                        "organization": organization_invitation.organization.slug,
                        "invitee_email": organization_invitation.email,
                        "invitee_role": organization_invitation.role,
                        "status": organization_invitation.status,
                    },
                )

        # Let's authenticate the user automatically
        authenticated_user = authenticate(
            username=user.email, password=mutation_input["password1"]
        )
        login(request, authenticated_user)
        return {"success": True, "errors": []}

    except ValidationError:
        return {"success": False, "errors": ["INVALID_PASSWORD"]}


@identity_mutations.field("resetPassword")
def resolve_reset_password(_, info, input, **kwargs):
    request: HttpRequest = info.context["request"]
    form = PasswordResetForm({"email": input["email"]})
    if form.is_valid():
        parsed_url = urlparse(settings.NEW_FRONTEND_DOMAIN)
        domain_override = parsed_url.netloc
        use_https = parsed_url.scheme == "https"
        form.save(request=request, domain_override=domain_override, use_https=use_https)
        return {"success": True}
    else:
        return {"success": False}


@identity_mutations.field("setPassword")
def resolve_set_password(_, info, input, **kwargs):
    try:
        uid = urlsafe_base64_decode(input["uidb64"]).decode()
        user = User._default_manager.get(pk=uid)
    except User.DoesNotExist:
        return {"success": False, "error": "USER_NOT_FOUND"}
    except (TypeError, ValueError, OverflowError, ValidationError):
        return {"success": False, "error": "INVALID_TOKEN"}

    if default_token_generator.check_token(user, input["token"]):
        password1 = input["password1"]
        password2 = input["password2"]

        if not password1 or not password2 or password1 != password2:
            return {"success": False, "error": "PASSWORD_MISMATCH"}
        try:
            password_validation.validate_password(
                password1,
            )
        except ValidationError:
            return {"success": False, "error": "INVALID_PASSWORD"}

        user.set_password(password1)
        user.save()
        return {"success": True}
    else:
        return {"success": False, "error": "INVALID_TOKEN"}


user_object = ObjectType("User")


@user_object.field("avatar")
def resolve_avatar(obj: User, *_):
    return {"initials": obj.initials, "color": hash_color(obj.email)}


organization_object = ObjectType("Organization")
organization_queries = QueryType()


@organization_object.field("type")
def resolve_type(obj: Organization, *_):
    return obj.get_organization_type_display()


@organization_object.field("members")
def resolve_members(organization: Organization, info, **kwargs):
<<<<<<< HEAD
    qs = organization.organizationmembership_set.all().order_by("-updated_at")
=======
    qs = organization.organizationmembership_set
>>>>>>> 6d7283a7

    term = kwargs.get("term")
    if term:
        qs = qs.filter(
            Q(user__first_name__icontains=term)
            | Q(user__last_name__icontains=term)
            | Q(user__email__icontains=term)
        )

    return result_page(
        queryset=qs.order_by("-updated_at"),
        page=kwargs.get("page", 1),
        per_page=kwargs.get("per_page", qs.count() or 10),
    )


@organization_object.field("workspaces")
def resolve_workspaces(organization: Organization, info, **kwargs):
    request = info.context["request"]
    qs = organization.filter_workspaces_for_user(user=request.user).order_by(
        "-updated_at"
    )
    return result_page(
        queryset=qs,
        page=kwargs.get("page", 1),
        per_page=kwargs.get("per_page", qs.count() or 10),
    )


@organization_object.field("permissions")
def resolve_organization_permissions(organization: Organization, info):
    return organization


@organization_object.field("invitations")
def resolve_organization_invitations(organization: Organization, info, **kwargs):
    request: HttpRequest = info.context["request"]

    qs = (
        OrganizationInvitation.objects.filter_for_user(request.user)
        .filter(organization=organization)
        .order_by("-updated_at")
    )
    if not kwargs.get("include_accepted"):
        qs = qs.exclude(status=OrganizationInvitationStatus.ACCEPTED)

    return result_page(
        queryset=qs,
        page=kwargs.get("page", 1),
        per_page=kwargs.get("per_page", 5),
    )


@organization_queries.field("organization")
def resolve_organization(_, info, **kwargs):
    request = info.context["request"]
    try:
        return Organization.objects.filter_for_user(request.user).get(id=kwargs["id"])
    except Organization.DoesNotExist:
        return None


organization_permissions_object = ObjectType("OrganizationPermissions")


@organization_permissions_object.field("createWorkspace")
def resolve_organization_permissions_create_workspace(organization: Organization, info):
    request: HttpRequest = info.context["request"]
    user = request.user
    return (
        user.has_perm("user_management.create_workspace", organization)
        if user.is_authenticated
        else False
    )


@organization_permissions_object.field("archiveWorkspace")
def resolve_organization_permissions_archive_workspace(
    organization: Organization, info
):
    request: HttpRequest = info.context["request"]
    user = request.user
    return (
        user.has_perm("user_management.archive_workspace", organization)
        if user.is_authenticated
        else False
    )


@organization_permissions_object.field("manageMembers")
def resolve_organization_permissions_manage_members(organization: Organization, info):
    request: HttpRequest = info.context["request"]
    user = request.user
    return (
        user.has_perm("user_management.manage_members", organization)
        if user.is_authenticated
        else False
    )


@identity_mutations.field("createMembership")
@transaction.atomic
def resolve_create_membership(_, info, **kwargs):
    request: HttpRequest = info.context["request"]
    principal = request.user
    create_input = kwargs["input"]

    try:
        user = User.objects.get(email=create_input["user_email"])
        team = Team.objects.get(id=create_input["team_id"])

        try:
            membership = Membership.objects.create_if_has_perm(
                principal,
                user=user,
                team=team,
                role=create_input["role"],
            )
            return {"success": True, "membership": membership, "errors": []}
        except AlreadyExists:
            return {"success": False, "membership": None, "errors": ["ALREADY_EXISTS"]}

    except (Team.DoesNotExist, User.DoesNotExist):
        return {"success": False, "membership": None, "errors": ["NOT_FOUND"]}
    except PermissionDenied:
        return {"success": False, "membership": None, "errors": ["PERMISSION_DENIED"]}


@identity_mutations.field("updateMembership")
@transaction.atomic
def resolve_update_membership(_, info, **kwargs):
    request: HttpRequest = info.context["request"]
    principal = request.user
    update_input = kwargs["input"]

    try:
        membership = Membership.objects.filter_for_user(user=principal).get(
            id=update_input["id"]
        )
        try:
            membership.update_if_has_perm(principal, role=update_input["role"])
        except CannotDowngradeRole:
            return {
                "success": False,
                "membership": membership,
                "errors": ["INVALID_ROLE"],
            }

        return {"success": True, "membership": membership, "errors": []}

    except Membership.DoesNotExist:
        return {"success": False, "membership": None, "errors": ["NOT_FOUND"]}
    except PermissionDenied:
        return {"success": False, "membership": None, "errors": ["PERMISSION_DENIED"]}


@identity_mutations.field("deleteMembership")
@transaction.atomic
def resolve_delete_membership(_, info, **kwargs):
    request: HttpRequest = info.context["request"]
    principal = request.user
    delete_input = kwargs["input"]

    try:
        membership = Membership.objects.filter_for_user(user=principal).get(
            id=delete_input["id"]
        )
        try:
            membership.delete_if_has_perm(principal)

            return {"success": True, "membership": membership, "errors": []}
        except CannotDelete:
            return {
                "success": True,
                "membership": membership,
                "errors": ["CANNOT_DELETE"],
            }

    except Membership.DoesNotExist:
        return {"success": False, "membership": None, "errors": ["NOT_FOUND"]}
    except PermissionDenied:
        return {"success": False, "membership": None, "errors": ["PERMISSION_DENIED"]}


@identity_mutations.field("verifyDevice")
def resolve_verify_token(_, info, **kwargs):
    request: HttpRequest = info.context["request"]
    mutation_input = kwargs["input"]
    token = mutation_input.get("token")

    user_device = default_device(request.user, confirmed=False)

    if user_device is None:
        return {"success": False, "errors": ["NO_DEVICE"]}
    elif user_device.verify_token(token):
        user_device.confirmed = True
        user_device.save()
        django_otp.login(request, user_device)
        return {"success": True, "errors": []}

    return {"success": False, "errors": ["INVALID_OTP"]}


@identity_mutations.field("generateChallenge")
def resolve_generate_challenge(_, info, **kwargs):
    request: HttpRequest = info.context["request"]
    device = default_device(request.user) or default_device(request.user, None)

    if device is None or device.user != request.user:
        return {"success": False, "errors": ["DEVICE_NOT_FOUND"]}

    try:
        device.generate_challenge()
    except Exception:
        return {"success": False, "errors": ["CHALLENGE_ERROR"]}

    return {"success": True}


@identity_mutations.field("disableTwoFactor")
def resolve_disable_two_factor(_, info, **kwargs):
    request: HttpRequest = info.context["request"]
    mutation_input = kwargs["input"]
    token = mutation_input["token"]

    if not django_otp.match_token(request.user, token):
        return {"success": False, "errors": ["INVALID_OTP"]}

    devices = devices_for_user(request.user)
    if devices is None:
        return {"success": False, "errors": ["NOT_ENABLED"]}

    for device in devices:
        device.delete()

    return {"success": True}


@identity_mutations.field("enableTwoFactor")
def resolve_enable_two_factor(_, info, **kwargs):
    request: HttpRequest = info.context["request"]
    mutation_input = kwargs.get("input", {})

    if has_configured_two_factor(request.user):
        return {"success": False, "errors": ["ALREADY_ENABLED"]}

    if "email" in mutation_input and request.user.email != mutation_input["email"]:
        return {"success": False, "errors": ["EMAIL_MISMATCH"]}

    device = default_device(request.user, confirmed=None)
    if device is None:
        device = EmailDevice(
            user=request.user,
            email=mutation_input.get("email", None),
            name=DEVICE_DEFAULT_NAME,
            confirmed=False,  # Do not confirm the device yet as user has to verify it.
        )
    device.generate_challenge()
    device.save()

    return {"success": True, "verified": False, "errors": []}


@identity_mutations.field("updateUser")
def resolve_update_user(_, info, **kwargs):
    request: HttpRequest = info.context["request"]
    mutation_input = kwargs["input"]
    user = request.user
    for field_name in ["first_name", "last_name"]:
        if field_name in mutation_input:
            setattr(user, field_name, mutation_input[field_name])

    if mutation_input.get("language", None):
        if mutation_input["language"] not in dict(settings.LANGUAGES):
            return {
                "success": False,
                "errors": ["INVALID_LANGUAGE"],
            }
        user.language = mutation_input["language"]

    user.save()
    return {"success": True, "errors": [], "user": user}


@identity_mutations.field("updateOrganizationMember")
@transaction.atomic
def resolve_update_organization_member(_, info, **kwargs):
    request: HttpRequest = info.context["request"]
    principal = request.user
    update_input = kwargs["input"]

    try:
        membership = OrganizationMembership.objects.get(id=update_input["id"])
        organization = membership.organization

        if not principal.has_perm("user_management.manage_members", organization):
            raise PermissionDenied

        membership.role = update_input["role"].lower()
        membership.save()

        workspace_permissions = update_input.get("workspace_permissions", [])
        if workspace_permissions:
            user = membership.user

            for workspace_permission in workspace_permissions:
                workspace_slug = workspace_permission["workspace_slug"]
                role = workspace_permission.get("role")

                try:
                    workspace = Workspace.objects.get(
                        slug=workspace_slug,
                        organization=organization,
                        archived=False,
                    )

                    existing_membership = WorkspaceMembership.objects.filter(
                        user=user, workspace=workspace
                    ).first()

                    if role is None:
                        if existing_membership:
                            existing_membership.delete()
                    else:
                        if existing_membership:
                            existing_membership.role = role
                            existing_membership.save()
                        else:
                            WorkspaceMembership.objects.create(
                                user=user,
                                workspace=workspace,
                                role=role,
                            )

                except Workspace.DoesNotExist:
                    continue
        return {"success": True, "membership": membership, "errors": []}
    except OrganizationMembership.DoesNotExist:
        return {"success": False, "membership": None, "errors": ["NOT_FOUND"]}
    except PermissionDenied:
        return {"success": False, "membership": None, "errors": ["PERMISSION_DENIED"]}


@identity_mutations.field("deleteOrganizationMember")
@transaction.atomic
def resolve_delete_organization_member(_, info, **kwargs):
    request: HttpRequest = info.context["request"]
    principal = request.user
    delete_input = kwargs["input"]

    try:
        membership = OrganizationMembership.objects.get(id=delete_input["id"])

        if not principal.has_perm(
            "user_management.manage_members", membership.organization
        ):
            raise PermissionDenied

        if membership.user == principal:
            return {"success": False, "errors": ["CANNOT_DELETE_SELF"]}

        user = membership.user
        organization = membership.organization
        with transaction.atomic():
            WorkspaceMembership.objects.filter(
                user=user, workspace__organization=organization
            ).delete()

            membership.delete()

        return {"success": True, "errors": []}

    except OrganizationMembership.DoesNotExist:
        return {"success": False, "errors": ["NOT_FOUND"]}
    except PermissionDenied:
        return {"success": False, "errors": ["PERMISSION_DENIED"]}


@identity_mutations.field("inviteOrganizationMember")
def resolve_invite_organization_member(_, info, **kwargs):
    request: HttpRequest = info.context["request"]
    input = kwargs["input"]

    try:
        organization: Organization = Organization.objects.filter_for_user(
            request.user
        ).get(id=input["organization_id"])

        if not request.user.has_perm("user_management.manage_members", organization):
            raise PermissionDenied

        workspace_slugs = [
            ws["workspace_slug"] for ws in input["workspace_invitations"]
        ]
        if workspace_slugs:
            existing_workspace_slugs = set(
                organization.workspaces.filter(
                    slug__in=workspace_slugs, archived=False
                ).values_list("slug", flat=True)
            )
            if not set(workspace_slugs).issubset(existing_workspace_slugs):
                return {"success": False, "errors": ["WORKSPACE_NOT_FOUND"]}

        user = User.objects.filter(email=input["user_email"]).first()

        if user:
            is_organization_member = OrganizationMembership.objects.filter(
                user=user, organization=organization
            ).exists()
            if is_organization_member:
                raise AlreadyExists

            with transaction.atomic():
                OrganizationMembership.objects.create(
                    organization=organization,
                    user=user,
                    role=input["organization_role"].lower(),
                )
                for workspace_invitation in input["workspace_invitations"]:
                    try:
                        workspace = Workspace.objects.get(
                            slug=workspace_invitation["workspace_slug"],
                            organization=organization,
                            archived=False,
                        )
                        WorkspaceMembership.objects.create_if_has_perm(
                            principal=request.user,
                            workspace=workspace,
                            user=user,
                            role=workspace_invitation["role"],
                        )
                    except WorkspaceAlreadyExists:
                        continue
                    except Workspace.DoesNotExist:
                        continue

                send_organization_add_user_email(
                    invited_by=request.user,
                    organization=organization,
                    invitee=user,
                    role=input["organization_role"].lower(),
                    workspace_invitations=input["workspace_invitations"],
                )
        else:
            is_already_invited = OrganizationInvitation.objects.filter(
                organization=organization,
                email=input["user_email"],
                status=OrganizationInvitationStatus.PENDING,
            ).exists()
            if is_already_invited:
                raise AlreadyExists

            with transaction.atomic():
                invitation = OrganizationInvitation.objects.create_if_has_perm(
                    principal=request.user,
                    organization=organization,
                    email=input["user_email"],
                    role=input["organization_role"].lower(),
                    workspace_invitations=input["workspace_invitations"],
                )
                send_organization_invite(invitation)

        return {"success": True, "errors": []}
    except Organization.DoesNotExist:
        return {"success": False, "errors": ["ORGANIZATION_NOT_FOUND"]}
    except PermissionDenied:
        return {"success": False, "errors": ["PERMISSION_DENIED"]}
    except AlreadyExists:
        return {"success": False, "errors": ["ALREADY_MEMBER"]}


@identity_mutations.field("deleteOrganizationInvitation")
def resolve_delete_organization_invitation(_, info, **kwargs):
    request: HttpRequest = info.context["request"]
    input = kwargs["input"]

    try:
        invitation = OrganizationInvitation.objects.get(id=input["id"])

        if not request.user.has_perm(
            "user_management.manage_members", invitation.organization
        ):
            raise PermissionDenied

        invitation.delete()
        return {"success": True, "errors": []}
    except PermissionDenied:
        return {
            "success": False,
            "errors": ["PERMISSION_DENIED"],
        }
    except OrganizationInvitation.DoesNotExist:
        return {
            "success": False,
            "errors": ["INVITATION_NOT_FOUND"],
        }


@identity_mutations.field("resendOrganizationInvitation")
def resolve_resend_organization_invitation(_, info, **kwargs):
    request: HttpRequest = info.context["request"]
    input = kwargs["input"]

    try:
        invitation = OrganizationInvitation.objects.exclude(
            status=OrganizationInvitationStatus.ACCEPTED
        ).get(id=input["id"])

        if not request.user.has_perm(
            "user_management.manage_members", invitation.organization
        ):
            raise PermissionDenied

        invitation.status = OrganizationInvitationStatus.PENDING
        invitation.updated_at = datetime.now(timezone.utc)
        invitation.save()

        send_organization_invite(invitation)
        return {
            "success": True,
            "errors": [],
        }
    except PermissionDenied:
        return {
            "success": False,
            "errors": ["PERMISSION_DENIED"],
        }
    except OrganizationInvitation.DoesNotExist:
        return {
            "success": False,
            "errors": ["INVITATION_NOT_FOUND"],
        }


organization_membership_object = ObjectType("OrganizationMembership")


@organization_membership_object.field("role")
def resolve_organization_membership_role(
    membership: OrganizationMembership, info, **kwargs
):
    """Convert lowercase role to uppercase for GraphQL enum"""
    return membership.role.upper()


@organization_membership_object.field("workspaceMemberships")
def resolve_organization_membership_workspace_memberships(
    membership: OrganizationMembership, info, **kwargs
):
    """Return workspace memberships for this user within the organization"""
    return WorkspaceMembership.objects.filter(
        user=membership.user,
        workspace__organization=membership.organization,
        workspace__archived=False,
    ).select_related("workspace")


organization_invitation_object = ObjectType("OrganizationInvitation")


@organization_invitation_object.field("role")
def resolve_organization_invitation_role(
    invitation: OrganizationInvitation, info, **kwargs
):
    """Convert lowercase role to uppercase for GraphQL enum"""
    return invitation.role.upper()


<<<<<<< HEAD
=======
@organization_invitation_object.field("workspaceInvitations")
def resolve_organization_invitation_workspace_invitations(
    invitation: OrganizationInvitation, info, **kwargs
):
    """Resolve workspace invitations for this organization invitation"""
    return invitation.workspace_invitations.all()


>>>>>>> 6d7283a7
identity_bindables = [
    identity_query,
    user_object,
    team_object,
    me_object,
    membership_object,
    me_permissions_object,
    team_permissions_object,
    membership_permissions_object,
    organization_object,
    organization_queries,
    organization_permissions_object,
    organization_membership_object,
    organization_invitation_object,
    identity_mutations,
]

identity_directives = {"loginRequired": LoginRequiredDirective}<|MERGE_RESOLUTION|>--- conflicted
+++ resolved
@@ -529,21 +529,6 @@
                 )
                 for (
                     workspace_invitation
-<<<<<<< HEAD
-                ) in organization_invitation.workspace_invitations:
-                    try:
-                        workspace = Workspace.objects.get(
-                            slug=workspace_invitation["workspace_slug"],
-                            organization=organization_invitation.organization,
-                            archived=False,
-                        )
-                        WorkspaceMembership.objects.create(
-                            workspace=workspace,
-                            user=user,
-                            role=workspace_invitation["role"],
-                        )
-                    except Workspace.DoesNotExist:
-=======
                 ) in organization_invitation.workspace_invitations.all():
                     try:
                         WorkspaceMembership.objects.create(
@@ -552,7 +537,6 @@
                             role=workspace_invitation.role,
                         )
                     except Exception:
->>>>>>> 6d7283a7
                         continue
 
                 organization_invitation.status = OrganizationInvitationStatus.ACCEPTED
@@ -644,11 +628,7 @@
 
 @organization_object.field("members")
 def resolve_members(organization: Organization, info, **kwargs):
-<<<<<<< HEAD
-    qs = organization.organizationmembership_set.all().order_by("-updated_at")
-=======
     qs = organization.organizationmembership_set
->>>>>>> 6d7283a7
 
     term = kwargs.get("term")
     if term:
@@ -1217,8 +1197,6 @@
     return invitation.role.upper()
 
 
-<<<<<<< HEAD
-=======
 @organization_invitation_object.field("workspaceInvitations")
 def resolve_organization_invitation_workspace_invitations(
     invitation: OrganizationInvitation, info, **kwargs
@@ -1227,7 +1205,6 @@
     return invitation.workspace_invitations.all()
 
 
->>>>>>> 6d7283a7
 identity_bindables = [
     identity_query,
     user_object,
