--- conflicted
+++ resolved
@@ -32,12 +32,8 @@
 from hexa.core.graphql import result_page
 from hexa.core.string import remove_whitespace
 from hexa.core.templatetags.colors import hash_color
-<<<<<<< HEAD
 from hexa.datasets.models import Dataset, DatasetLink
-=======
-from hexa.datasets.models import Dataset
 from hexa.tags.models import Tag
->>>>>>> 842b4c55
 from hexa.user_management.models import (
     AlreadyExists,
     CannotDelete,
