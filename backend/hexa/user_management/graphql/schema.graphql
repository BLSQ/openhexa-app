--- conflicted
+++ resolved
@@ -1003,7 +1003,6 @@
     The workspaces associated with the organization.
     """
     workspaces(page: Int, perPage: Int): WorkspacePage!
-<<<<<<< HEAD
 
     """
     The permissions the current user has in the organization.
@@ -1017,10 +1016,6 @@
 }
 
 
-=======
-}
-
->>>>>>> f1b2d1c9
 """
 Represents a page of organization memberships.
 """
@@ -1036,7 +1031,6 @@
 
   # The list of organization memberships on the current page.
   items: [WorkspaceMembership!]!
-<<<<<<< HEAD
 }
 
 """
@@ -1063,10 +1057,6 @@
 }
 
 """
-=======
-}
-
-"""
 Represents a membership in an organization.
 """
 type OrganizationMembership {
@@ -1090,7 +1080,6 @@
 }
 
 """
->>>>>>> f1b2d1c9
 Represents the role of a organization membership.
 """
 enum OrganizationMembershipRole {
