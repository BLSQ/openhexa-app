--- conflicted
+++ resolved
@@ -235,8 +235,6 @@
     )
 
 
-<<<<<<< HEAD
-=======
 class OrganizationWorkspaceInvitationInline(admin.TabularInline):
     from hexa.workspaces.models import OrganizationWorkspaceInvitation
 
@@ -245,7 +243,6 @@
     fields = ("workspace", "role")
 
 
->>>>>>> 6d7283a7
 @admin.register(OrganizationInvitation)
 class OrganizationInvitationAdmin(admin.ModelAdmin):
     list_display = (
@@ -256,10 +253,5 @@
         "created_at",
         "updated_at",
         "role",
-<<<<<<< HEAD
-        "workspace_invitations",
-    )
-=======
-    )
-    inlines = [OrganizationWorkspaceInvitationInline]
->>>>>>> 6d7283a7
+    )
+    inlines = [OrganizationWorkspaceInvitationInline]