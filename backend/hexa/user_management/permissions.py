--- conflicted
+++ resolved
@@ -67,14 +67,7 @@
 
 def has_admin_privileges(principal: User, organization: Organization):
     """Check if user has admin or owner privileges in the organization"""
-<<<<<<< HEAD
-    return organization.organizationmembership_set.filter(
-        user=principal,
-        role__in=[OrganizationMembershipRole.ADMIN, OrganizationMembershipRole.OWNER],
-    ).exists()
-=======
     return principal.is_organization_admin_or_owner(organization)
->>>>>>> 9bb3353e
 
 
 def manage_owners(principal: User, organization: Organization):
